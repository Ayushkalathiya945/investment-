"use client";

import { zodResolver } from "@hookform/resolvers/zod";
import { DialogTrigger } from "@radix-ui/react-dialog";
import { useMutation, useQuery, useQueryClient } from "@tanstack/react-query";
import { Plus } from "lucide-react";
import React, { useEffect, useState } from "react";
import { useForm } from "react-hook-form";
import toast from "react-hot-toast";
import AutoSizer from "react-virtualized-auto-sizer";
import { FixedSizeList as List } from "react-window";
import { z } from "zod";

import type { ClientDropdownItem } from "@/types/client";
import type { CreateTradeRequest, Trade, UpdateTradeRequest } from "@/types/trade";

import { getAllClientsForDropdown } from "@/api/client";
import { createTrade, formatDateForTradeApi, getStockSymbols, getTradeById, updateTrade } from "@/api/trades";
import { Button } from "@/components/ui/button";
import { Card, CardContent } from "@/components/ui/card";
import {
    Dialog,
    DialogContent,
    DialogFooter,
    DialogHeader,
    DialogTitle,
} from "@/components/ui/dialog";
import {
    Form,
    FormControl,
    FormField,
    FormItem,
    FormLabel,
    FormMessage,
} from "@/components/ui/form";
import { Input } from "@/components/ui/input";
import { Popover, PopoverContent, PopoverTrigger } from "@/components/ui/popover";
import { ScrollArea } from "@/components/ui/scroll-area";

import DatePicker from "../ui/datePicker";
import { Select, SelectContent, SelectItem, SelectTrigger, SelectValue } from "../ui/select";

type AddTradeProps = {
    name?: string;
    onSuccess?: () => void;
    clientId?: number;
    editTradeId?: number;
    open?: boolean;
    onOpenChange?: (open: boolean) => void;
};

const tradeSchema = z.object({
    clientId: z.number().int().positive({ message: "Please select a valid client" }),
    symbol: z.string().min(1, { message: "Stock symbol is required" }),
    exchange: z.enum(["NSE", "BSE"], { message: "Please select an exchange" }),
    tradeType: z.enum(["BUY", "SELL"], { message: "Please select a trade type" }),
    quantity: z.number().int().positive({ message: "Quantity must be a positive number" }),
    price: z.number().positive({ message: "Price per share must be a positive number" }),
    tradeDate: z.string().min(1, { message: "Please select a date" }),
    notes: z.string().optional(),
    status: z.enum(["PENDING", "COMPLETED", "CANCELLED"]).default("COMPLETED").optional(),
});

type TradeFormValues = z.infer<typeof tradeSchema>;

function StockItem({ data, index, style }: { data: any; index: number; style: React.CSSProperties }) {
    const stock = data.items[index];
    const tradeForm = data.tradeForm;
    const setOpenStockPopover = data.setOpenStockPopover;

    return (
        <Button
            variant="ghost"
            className="w-full justify-start text-left hover:bg-secondary cursor-pointer"
            style={style}
            onClick={() => {
                tradeForm.setValue("exchange", stock.exchange);
                tradeForm.setValue("symbol", stock.value);
                setOpenStockPopover(false);
            }}
        >
            {stock.label}
        </Button>
    );
}

const AddTrade: React.FC<AddTradeProps> = ({
    name = "Add Trade",
    onSuccess,
    clientId,
    editTradeId,
    open: controlledOpen,
    onOpenChange: setControlledOpen,
}) => {
    const [internalOpen, setInternalOpen] = useState(false);

    // Use either controlled or internal state
    const open = controlledOpen !== undefined ? controlledOpen : internalOpen;
    const setOpen = setControlledOpen || setInternalOpen;
    const [searchTerm, setSearchTerm] = useState("");
    const [openStockPopover, setOpenStockPopover] = useState(false);
    const [openClientPopover, setOpenClientPopover] = useState(false);
    const [clientSearchTerm, setClientSearchTerm] = useState("");
    const queryClient = useQueryClient();
    const isEditMode = Boolean(editTradeId);

    const tradeForm = useForm<TradeFormValues>({
        defaultValues: {
            clientId: clientId || undefined,
            symbol: "",
            exchange: undefined,
            tradeType: undefined,
            quantity: undefined,
            price: undefined,
            tradeDate: formatDateForTradeApi(new Date()),
            notes: "",
        },
        resolver: zodResolver(tradeSchema),
        mode: "onSubmit",
    });

    const { data: clientsDropdown = [], isLoading: loadingClients } = useQuery({
        queryKey: ["clientsDropdown"],
        queryFn: getAllClientsForDropdown,
        staleTime: 5 * 60 * 1000,
        refetchOnWindowFocus: false,
    });

    const { data: stockSymbols, isLoading: loadingStocks, error: stockError } = useQuery({
        queryKey: ["stockSymbols"],
        queryFn: async () => {
            try {
                const result = await getStockSymbols();

                if (!result || (typeof result !== "object")) {
                    console.error("Invalid stock symbols response format:", result);
                    throw new Error("Failed to fetch stock symbols: Invalid response format");
                }

                return result;
            } catch (error) {
                console.error("Error fetching stock symbols:", error);
                throw error;
            }
        },

        enabled: open,
        staleTime: 5 * 60 * 1000,
        retry: (failureCount, error: any) => {
            if (failureCount < 2 && error.message && !error.message.includes("Invalid response format")) {
                return true;
            }
            return false;
        },
        refetchOnWindowFocus: false,
    });

    const { data: tradeDetails, isLoading: loadingTradeDetails } = useQuery({
        queryKey: ["trade", editTradeId],
        queryFn: async () => {
            if (!editTradeId)
                return null;
            try {
                const trade = await getTradeById(editTradeId);
                return trade;
            } catch (error) {
                console.error(`Failed to fetch trade #${editTradeId}:`, error);
                toast.error(`Failed to load trade details: ${error instanceof Error ? error.message : "Unknown error"}`);
                throw error;
            }
        },
        enabled: isEditMode && open,
    });

    useEffect(() => {
        if (isEditMode && tradeDetails) {
            // console.log("Populating form with trade details:", tradeDetails);

            try {
                const tradeData = tradeDetails.trade ? tradeDetails.trade : tradeDetails;

                // console.log("Working with trade data:", tradeData);

                const exchange = (tradeData.exchange === "BSE")
                    ? "BSE" as const
                    : "NSE" as const;

                let formattedTradeDate = "";
                if (tradeData.tradeDate) {
                    if (typeof tradeData.tradeDate === "number") {
                        const dateObj = new Date(tradeData.tradeDate);
                        formattedTradeDate = dateObj.toISOString().split("T")[0];
                        // console.log(`Converted timestamp ${tradeData.tradeDate} to date: ${formattedTradeDate}`);
                    } else if (typeof tradeData.tradeDate === "string") {
                        if (tradeData.tradeDate.includes("T")) {
                            formattedTradeDate = tradeData.tradeDate.split("T")[0];
                        } else {
                            formattedTradeDate = tradeData.tradeDate;
                        }
                        // console.log(`Using string date: ${formattedTradeDate}`);
                    } else if (tradeData.tradeDate instanceof Date) {
                        formattedTradeDate = tradeData.tradeDate.toISOString().split("T")[0];
                        // console.log(`Converted Date object to: ${formattedTradeDate}`);
                    }
                } else {
                    console.warn("Trade date is missing, using current date");
                    formattedTradeDate = new Date().toISOString().split("T")[0];
                }

                // console.log("Setting form values with:", {
                //     clientId: tradeData.clientId,
                //     symbol: tradeData.symbol,
                //     exchange,
                //     tradeType: tradeData.type,
                //     quantity: tradeData.quantity,
                //     price: tradeData.price,
                //     date: formattedTradeDate,
                //     notes: tradeData.notes || "",
                // });

                tradeForm.reset({
                    clientId: tradeData.clientId,
                    symbol: tradeData.symbol,
                    exchange,
                    tradeType: tradeData.type,
                    quantity: tradeData.quantity,
                    price: tradeData.price,
                    tradeDate: formattedTradeDate,
                    notes: tradeData.notes || "",
                    status: tradeData.status || "COMPLETED",
                });
            } catch (error) {
                console.error("Error populating form with trade details:", error);
                toast.error("Failed to load trade details properly. Please try again.");
            }
        }
    }, [tradeDetails, isEditMode, tradeForm]);

    const formattedStocks = React.useMemo(() => {
        if (!stockSymbols)
            return [];

        try {
            const result = [];
            const nseArray = stockSymbols.nse || [];
            const bseArray = stockSymbols.bse || [];

            if (Array.isArray(nseArray) && nseArray.length > 0) {
                const nseStocks = nseArray.map(symbol => ({
                    label: `${symbol}-NSE`,
                    value: symbol,
                    exchange: "NSE" as const,
                }));
                result.push(...nseStocks);
            }

            if (Array.isArray(bseArray) && bseArray.length > 0) {
                const bseStocks = bseArray.map(symbol => ({
                    label: `${symbol}-BSE`,
                    value: symbol,
                    exchange: "BSE" as const,
                }));
                result.push(...bseStocks);
            }
            return result;
        } catch (error) {
            console.error("Error formatting stock symbols:", error);
            return [];
        }
    }, [stockSymbols]);

    const filteredClients = React.useMemo(() => {
        if (!clientSearchTerm || !clientsDropdown)
            return clientsDropdown;

        return clientsDropdown.filter(client =>
            client.name.toLowerCase().includes(clientSearchTerm.toLowerCase())
            || client.id.toString().includes(clientSearchTerm),
        );
    }, [clientsDropdown, clientSearchTerm]);

    const filteredStocks = React.useMemo(() => {
        if (!searchTerm)
            return formattedStocks;
        return formattedStocks.filter(stock =>
            stock.label.toLowerCase().includes(searchTerm.toLowerCase()),
        );
    }, [formattedStocks, searchTerm]);

    const createTradeMutation = useMutation({
        mutationFn: createTrade,
        onSuccess: (response: { data: Trade; message: string }) => {
            toast.success(response.message || "Trade created successfully");
            queryClient.invalidateQueries({ queryKey: ["trades"] });
            queryClient.invalidateQueries({ queryKey: ["tradeSummary"] });
            tradeForm.reset();
            setOpen(false);
            if (onSuccess)
                onSuccess();
        },
        onError: (error: any) => {
            console.error("Trade creation error:", error);

            if (error.message && (
                error.message.includes("brokerage has already been calculated")
                || error.message.includes("brokerage calculation first")
                || error.isBrokerageConflict === true
            )) {
                toast.error(error.message, {
                    duration: 10000,
                    icon: "🚫",
                    style: {
                        border: "2px solid #f43f5e",
                        padding: "16px",
                        color: "#f43f5e",
                        fontWeight: "bold",
                    },
                });
                return;
            }

            if (error.message
                && !error.message.includes("Request failed with status code")
                && !error.message.includes("Failed to create trade")) {
                toast.error(error.message, {
                    duration: 7000,
                    icon: "⚠️",
                    style: {
                        border: "1px solid #f43f5e",
                        padding: "16px",
                        color: "#f43f5e",
                    },
                });
                return;
            }

            if (!error.message || error.message.includes("Request failed with status code")) {
                toast.error("Failed to create trade. Please try again.", {
                    duration: 3000,
                });
            } else {
                toast.error(error.message, { duration: 5000 });
            }

            if (error.error?.issues) {
                error.error.issues.forEach((issue: any) => {
                    toast.error(`${issue.path}: ${issue.message}`, {
                        duration: 5000,
                    });
                });
            }
        },
    });

    const onSubmit = async (data: TradeFormValues) => {
        const formattedTradeDate = formatDateForTradeApi(new Date(data.tradeDate)) || new Date().toISOString().split("T")[0];

        if (isEditMode && editTradeId) {
            const updateRequest: UpdateTradeRequest = {
                id: editTradeId,
                clientId: data.clientId,
                symbol: data.symbol,
                exchange: data.exchange,
                type: data.tradeType,
                quantity: data.quantity,
                price: data.price,
                tradeDate: formattedTradeDate,
                notes: data.notes || "",
            };

            try {
                const response = await updateTrade(editTradeId, updateRequest);
                toast.success(response.message || "Trade updated successfully");
                queryClient.invalidateQueries({ queryKey: ["trades"] });
                queryClient.invalidateQueries({ queryKey: ["tradeSummary"] });
                tradeForm.reset();
                setOpen(false);
                if (onSuccess)
                    onSuccess();
            } catch (error: any) {
                console.error("Trade update error:", error);

                if (error.message && (
                    error.message.includes("brokerage has already been calculated")
                    || error.message.includes("brokerage calculation first")
                    || error.isBrokerageConflict === true
                )) {
                    toast.error(error.message, {
                        duration: 10000,
                        icon: "🚫",
                        style: {
                            border: "2px solid #f43f5e",
                            padding: "16px",
                            color: "#f43f5e",
                            fontWeight: "bold",
                        },
                    });
                    return;
                }

                if (error.message
                    && !error.message.includes("Request failed with status code")
                    && !error.message.includes("Failed to update trade")) {
                    toast.error(error.message, {
                        duration: 7000,
                        icon: "⚠️",
                        style: {
                            border: "1px solid #f43f5e",
                            padding: "16px",
                            color: "#f43f5e",
                        },
                    });
                    return;
                }

                if (!error.message || error.message.includes("Request failed with status code")) {
                    toast.error("Failed to update trade. Please try again.", {
                        duration: 3000,
                    });
                } else {
                    toast.error(error.message, { duration: 5000 });
                }

                if (error.error?.issues) {
                    error.error.issues.forEach((issue: any) => {
                        toast.error(`${issue.path}: ${issue.message}`, {
                            duration: 5000,
                        });
                    });
                }
            }
        } else {
            const createRequest: CreateTradeRequest = {
                clientId: data.clientId,
                symbol: data.symbol,
                exchange: data.exchange,
                type: data.tradeType,
                quantity: data.quantity,
                price: data.price,
                tradeDate: formattedTradeDate,
                notes: data.notes || "",
            };

            createTradeMutation.mutate(createRequest);
        }
    };

    const calculateTotalValue = () => {
        const quantity = tradeForm.watch("quantity");
        const price = tradeForm.watch("price");

        if (quantity && price) {
            return quantity * price;
        }
        return 0;
    };

    useEffect(() => {
        if (open && !loadingStocks) {
            const hasValidData = stockSymbols
                && typeof stockSymbols === "object"
                && (Array.isArray(stockSymbols.nse) || Array.isArray(stockSymbols.bse));

            if (!hasValidData) {
                queryClient.invalidateQueries({ queryKey: ["stockSymbols"] });
            }
        }
    }, [stockSymbols, loadingStocks, queryClient, open]);

    useEffect(() => {
        if (open) {
            if (formattedStocks.length === 0) {
                queryClient.prefetchQuery({
                    queryKey: ["stockSymbols"],
                    queryFn: getStockSymbols,
                    staleTime: 5 * 60 * 1000,
                });
            }
        }
    }, [open, formattedStocks.length, queryClient]);

    const totalValue = calculateTotalValue();

    const [isButtonLoading, setIsButtonLoading] = useState(false);

    const handleDialogOpen = (newOpenState: boolean) => {
        if (newOpenState) {
            if (formattedStocks.length === 0) {
                setIsButtonLoading(true);

                queryClient.prefetchQuery({
                    queryKey: ["stockSymbols"],
                    queryFn: getStockSymbols,
                    staleTime: 5 * 60 * 1000,
                }).then(() => {
                    setIsButtonLoading(false);
                    setOpen(true);
                }).catch(() => {
                    setIsButtonLoading(false);
                    setOpen(true);
                });
            } else {
                setOpen(true);
            }
        } else {
            setOpen(false);

            if (isEditMode) {
                tradeForm.reset();
            }
        }
    };

    return (
        <Dialog open={open} onOpenChange={handleDialogOpen}>
            {!isEditMode && (
                <DialogTrigger asChild>
                    <Button
                        className="ml-auto bg-primary px-5 md:px-8 rounded-xl"
                        disabled={isButtonLoading}
                    >
                        {isButtonLoading
                            ? (
                                    <svg className="animate-spin h-5 w-5 mr-2" xmlns="http://www.w3.org/2000/svg" fill="none" viewBox="0 0 24 24">
                                        <circle className="opacity-25" cx="12" cy="12" r="10" stroke="currentColor" strokeWidth="4"></circle>
                                        <path className="opacity-75" fill="currentColor" d="M4 12a8 8 0 018-8V0C5.373 0 0 5.373 0 12h4zm2 5.291A7.962 7.962 0 014 12H0c0 3.042 1.135 5.824 3 7.938l3-2.647z"></path>
                                    </svg>
                                )
                            : (
                                    <Plus size={18} />
                                )}
                        <span className="hidden md:flex">{name}</span>
                    </Button>
                </DialogTrigger>
            )}
            <DialogContent className="sm:max-w-2xl min-w-[300px] p-6">

                <DialogHeader>
                    <DialogTitle className="text-xl font-medium">
                        {isEditMode
                            ? "Edit Trade"
                            : "Add Trade"}
                    </DialogTitle>
                </DialogHeader>

                <ScrollArea className="max-h-[calc(100vh-220px)]">
                    <div className="px-2">
                        {(isEditMode && loadingTradeDetails)

                            ? (
                                    <div className="flex justify-center p-4">Loading trade details...</div>
                                )

                            : (
                                    <Form {...tradeForm}>
                                        <form className="flex flex-col gap-4">
                                            <div className="flex flex-col md:flex-row w-full gap-4 items-center">
                                                <div className="w-full">
                                                    <FormField
                                                        control={tradeForm.control}
                                                        name="clientId"
                                                        render={({ field }) => (
                                                            <FormItem className="flex flex-col">
                                                                <FormLabel>Client</FormLabel>
                                                                <Popover open={openClientPopover} onOpenChange={setOpenClientPopover}>
                                                                    <PopoverTrigger asChild>
                                                                        <FormControl>
                                                                            <Button
                                                                                variant="outline"
                                                                                role="combobox"
                                                                                className="w-full justify-between"
                                                                                disabled={Boolean(clientId) || isEditMode}
                                                                                aria-expanded={openClientPopover}
                                                                                type="button"
                                                                            >
                                                                                {field.value && clientsDropdown

                                                                                    ? clientsDropdown.find(client => client.id === field.value)?.name || "Select client"

                                                                                    : "Select client"}
                                                                                <i className={`fa fa-chevron-${openClientPopover
                                                                                    ? "up"
                                                                                    : "down"}`}
                                                                                />
                                                                            </Button>
                                                                        </FormControl>
                                                                    </PopoverTrigger>
                                                                    <PopoverContent className="w-[300px] p-2" style={{ maxHeight: "calc(100vh - 100px)", overflow: "visible" }}>
                                                                        <div className="space-y-2">
                                                                            <Input
                                                                                placeholder="Search client or enter ID..."
                                                                                className="h-9"
                                                                                value={clientSearchTerm}
                                                                                onChange={e => setClientSearchTerm(e.target.value)}
                                                                                onKeyDown={(e) => {
                                                                                    if (e.key === "Enter" && clientSearchTerm.trim() !== "") {
                                                                                        e.preventDefault();
                                                                                        const clientId = Number.parseInt(clientSearchTerm.trim());
                                                                                        if (!Number.isNaN(clientId) && clientId > 0) {
                                                                                            tradeForm.setValue("clientId", clientId);
                                                                                            setOpenClientPopover(false);
                                                                                        }
                                                                                    }
                                                                                }}
                                                                            />

                                                                            {filteredClients.length === 0 && (
                                                                                <Card className="border border-gray-200">
                                                                                    <CardContent className="p-2">
                                                                                        <div className="text-sm">No client found.</div>
                                                                                        {!Number.isNaN(Number.parseInt(clientSearchTerm.trim())) && Number.parseInt(clientSearchTerm.trim()) > 0 && (
                                                                                            <Button
                                                                                                type="button"
                                                                                                variant="outline"
                                                                                                className="mt-2 text-xs"
                                                                                                onClick={() => {
                                                                                                    const clientId = Number.parseInt(clientSearchTerm.trim());
                                                                                                    tradeForm.setValue("clientId", clientId);
                                                                                                    setOpenClientPopover(false);
                                                                                                }}
                                                                                            >
                                                                                                Use ID:
                                                                                                {" "}
                                                                                                {clientSearchTerm.trim()}
                                                                                            </Button>
                                                                                        )}
                                                                                    </CardContent>
                                                                                </Card>
                                                                            )}

                                                                            <ScrollArea className="h-64 overflow-auto border rounded-md" style={{ display: "block" }}>
                                                                                <div className="p-2 pb-3">
                                                                                    {loadingClients

                                                                                        ? (
                                                                                                <div className="p-2 text-center text-sm">Loading clients...</div>
                                                                                            )

                                                                                        : filteredClients?.length > 0 && (
                                                                                            <div className="space-y-1">
                                                                                                {filteredClients.map((client: ClientDropdownItem) => (
                                                                                                    <Button
                                                                                                        key={client.id}
                                                                                                        variant="ghost"
                                                                                                        className="w-full justify-start text-left hover:bg-secondary cursor-pointer"
                                                                                                        onClick={() => {
                                                                                                            tradeForm.setValue("clientId", client.id);
                                                                                                            setOpenClientPopover(false);
                                                                                                        }}
                                                                                                    >
                                                                                                        {client.name}
                                                                                                        {" "}
                                                                                                        (ID:
                                                                                                        {client.id}
                                                                                                        )
                                                                                                    </Button>
                                                                                                ))}
                                                                                            </div>
                                                                                        )}
                                                                                </div>
                                                                            </ScrollArea>
                                                                        </div>
                                                                    </PopoverContent>
                                                                </Popover>
                                                                <FormMessage />
                                                            </FormItem>
                                                        )}
                                                    />
                                                </div>

                                                <div className="w-full px-1">
                                                    <FormField
                                                        control={tradeForm.control}
                                                        name="tradeType"
                                                        render={({ field }) => (
                                                            <FormItem>
                                                                <FormLabel>Trade Type</FormLabel>
                                                                <FormControl>
                                                                    <Select
                                                                        value={field.value}
                                                                        onValueChange={(value: "BUY" | "SELL") => field.onChange(value)}
                                                                    >
                                                                        <SelectTrigger className="w-full ring-0 bg-secondary border-none rounded-lg h-11">
                                                                            <SelectValue placeholder="Select Type" />
                                                                        </SelectTrigger>
                                                                        <SelectContent>
                                                                            <SelectItem value="BUY">Buy</SelectItem>
                                                                            <SelectItem value="SELL">Sell</SelectItem>
                                                                        </SelectContent>
                                                                    </Select>
                                                                </FormControl>
                                                                <FormMessage />
                                                            </FormItem>
                                                        )}
                                                    />
                                                </div>
                                            </div>

                                            <div className="flex flex-col md:flex-row w-full gap-4">
                                                <div className="w-full">
                                                    {/* Stock Symbol with Search */}
                                                    <FormField
                                                        control={tradeForm.control}
                                                        name="symbol"
                                                        render={({ field }) => (
                                                            <FormItem className="flex flex-col">
                                                                <FormLabel>Stock Symbol</FormLabel>
                                                                <Popover
                                                                    open={openStockPopover}
                                                                    onOpenChange={setOpenStockPopover}
                                                                >
                                                                    <PopoverTrigger asChild>
                                                                        <FormControl>
                                                                            <Button
                                                                                variant="outline"
                                                                                role="combobox"
                                                                                className="w-full justify-between h-11 bg-secondary border-none rounded-lg"
                                                                                disabled={loadingStocks}
                                                                                type="button"
                                                                            >
                                                                                <div className="flex justify-between w-full">
                                                                                    <span>
                                                                                        {loadingStocks

                                                                                            ? (
                                                                                                    <span className="flex items-center gap-2">
                                                                                                        <svg className="animate-spin h-4 w-4" xmlns="http://www.w3.org/2000/svg" fill="none" viewBox="0 0 24 24">
                                                                                                            <circle className="opacity-25" cx="12" cy="12" r="10" stroke="currentColor" strokeWidth="4"></circle>
                                                                                                            <path className="opacity-75" fill="currentColor" d="M4 12a8 8 0 018-8V0C5.373 0 0 5.373 0 12h4zm2 5.291A7.962 7.962 0 014 12H0c0 3.042 1.135 5.824 3 7.938l3-2.647z"></path>
                                                                                                        </svg>
                                                                                                        Loading symbols...
                                                                                                    </span>
                                                                                                )

                                                                                            : (field.value

                                                                                                    ? (() => {
                                                                                                            const currentExchange = tradeForm.watch("exchange");

                                                                                                            const foundStock = formattedStocks.find(stock =>
                                                                                                                stock.value === field.value && stock.exchange === currentExchange,
                                                                                                            );

                                                                                                            if (foundStock) {
                                                                                                                return foundStock.label;
                                                                                                            }

                                                                                                            if (field.value && currentExchange) {
                                                                                                                return `${field.value}-${currentExchange}`;
                                                                                                            }

                                                                                                            return field.value
                                                                                                                ? field.value
                                                                                                                : "Select stock symbol";
                                                                                                        })()

                                                                                                    : "Select stock symbol")}
                                                                                    </span>
                                                                                    {loadingStocks

                                                                                        ? (
                                                                                                <span className="animate-spin mr-1">⟳</span>
                                                                                            )

                                                                                        : (
                                                                                                <i className={`fa fa-chevron-${openStockPopover
                                                                                                    ? "up"
                                                                                                    : "down"}`}
                                                                                                />
                                                                                            )}
                                                                                </div>
                                                                            </Button>
                                                                        </FormControl>
                                                                    </PopoverTrigger>
                                                                    <PopoverContent className="w-[300px] p-2" style={{ maxHeight: "calc(100vh - 100px)", overflow: "auto" }}>
                                                                        <div className="space-y-2">
                                                                            <Input
                                                                                placeholder="Search or type stock symbol..."
                                                                                className="h-9 mb-2"
                                                                                value={searchTerm}
                                                                                onChange={e => setSearchTerm(e.target.value)}
                                                                                onKeyDown={(e) => {
                                                                                    if (e.key === "Enter" && searchTerm.trim() !== "") {
                                                                                        e.preventDefault();
                                                                                        const cleanSymbol = searchTerm.trim().replace(/-NSE|-BSE/i, "");

                                                                                        const hasBseIndicator
                                                                                        = searchTerm.toUpperCase().includes("-BSE")
                                                                                            || searchTerm.toUpperCase().endsWith("BSE")
                                                                                            || searchTerm.toLowerCase() === "bse"
                                                                                            || searchTerm.toLowerCase().includes(" bse");

                                                                                        const exchange = hasBseIndicator
                                                                                            ? "BSE" as const
                                                                                            : "NSE" as const;

                                                                                        tradeForm.setValue("exchange", exchange);
                                                                                        tradeForm.setValue("symbol", cleanSymbol);

                                                                                        setOpenStockPopover(false);
                                                                                    }
                                                                                }}
                                                                            />

                                                                            {stockError && (
                                                                                <Card className="border border-red-200 mb-2">
                                                                                    <CardContent className="p-2">
                                                                                        <div className="text-sm text-red-500">Error loading stocks</div>
                                                                                        <Button
                                                                                            type="button"
                                                                                            variant="outline"
                                                                                            className="mt-2 text-xs w-full"
                                                                                            onClick={() => {
                                                                                                queryClient.invalidateQueries({ queryKey: ["stockSymbols"] });
                                                                                            }}
                                                                                        >
                                                                                            Retry loading
                                                                                        </Button>
                                                                                    </CardContent>
                                                                                </Card>
                                                                            )}

                                                                            <div className="h-72 overflow-hidden border rounded-md" style={{ display: "block" }}>
                                                                                {loadingStocks
                                                                                    ? (
                                                                                            <div className="flex items-center justify-center p-4 gap-2 text-sm">
                                                                                                <svg className="animate-spin h-4 w-4" xmlns="http://www.w3.org/2000/svg" fill="none" viewBox="0 0 24 24">
                                                                                                    <circle className="opacity-25" cx="12" cy="12" r="10" stroke="currentColor" strokeWidth="4"></circle>
                                                                                                    <path className="opacity-75" fill="currentColor" d="M4 12a8 8 0 018-8V0C5.373 0 0 5.373 0 12h4zm2 5.291A7.962 7.962 0 014 12H0c0 3.042 1.135 5.824 3 7.938l3-2.647z"></path>
                                                                                                </svg>
                                                                                                <span>Loading stock symbols...</span>
                                                                                            </div>
                                                                                        )
                                                                                    : (filteredStocks.length === 0 && !stockError)
                                                                                            ? (
                                                                                                    <div className="p-2 text-center text-sm">
                                                                                                        <p>
                                                                                                            {searchTerm.trim() !== ""
                                                                                                                ? "No matching stocks found."
                                                                                                                : "No stocks found."}
                                                                                                        </p>
                                                                                                        {searchTerm.trim() !== "" && (
                                                                                                            <p className="text-xs text-gray-500 mt-1">
                                                                                                                Press Enter to use "
                                                                                                                {searchTerm}
                                                                                                                " as a custom symbol.
                                                                                                            </p>
                                                                                                        )}
                                                                                                    </div>
                                                                                                )
                                                                                            : (
                                                                                                    <div className="space-y-2">
                                                                                                        {/* NSE Stocks */}
                                                                                                        {filteredStocks.filter(stock => stock.exchange === "NSE").length > 0 && (
                                                                                                            <>
                                                                                                                <div className="px-2 py-1 text-xs font-semibold bg-muted/50 rounded flex items-center justify-between">
                                                                                                                    <span>NSE</span>
                                                                                                                    <span className="text-xs text-gray-500">
                                                                                                                        {filteredStocks.filter(stock => stock.exchange === "NSE").length}
                                                                                                                        {" "}
                                                                                                                        stocks
                                                                                                                    </span>
                                                                                                                </div>
                                                                                                                <div style={{
                                                                                                                    height: filteredStocks.filter(stock => stock.exchange === "BSE").length > 0
                                                                                                                        ? "120px"
                                                                                                                        : "200px",
                                                                                                                }}
                                                                                                                >
                                                                                                                    <AutoSizer>
                                                                                                                        {({ height, width }) => (
                                                                                                                            <List
                                                                                                                                height={height}
                                                                                                                                itemCount={filteredStocks.filter(stock => stock.exchange === "NSE").length}
                                                                                                                                itemSize={35}
                                                                                                                                width={width}
                                                                                                                                itemData={{
                                                                                                                                    items: filteredStocks.filter(stock => stock.exchange === "NSE"),
                                                                                                                                    tradeForm,
                                                                                                                                    setOpenStockPopover,
                                                                                                                                }}
                                                                                                                            >
                                                                                                                                {StockItem}
                                                                                                                            </List>
                                                                                                                        )}
                                                                                                                    </AutoSizer>
                                                                                                                </div>
                                                                                                            </>
                                                                                                        )}

                                                                                                        {/* BSE Stocks */}
                                                                                                        {filteredStocks.filter(stock => stock.exchange === "BSE").length > 0 && (
                                                                                                            <>
                                                                                                                <div className="px-2 py-1 text-xs font-semibold bg-muted/50 rounded flex items-center justify-between">
                                                                                                                    <span>BSE</span>
                                                                                                                    <span className="text-xs text-gray-500">
                                                                                                                        {filteredStocks.filter(stock => stock.exchange === "BSE").length}
                                                                                                                        {" "}
                                                                                                                        stocks
                                                                                                                    </span>
                                                                                                                </div>
                                                                                                                <div style={{
                                                                                                                    height: filteredStocks.filter(stock => stock.exchange === "NSE").length > 0
                                                                                                                        ? "120px"
                                                                                                                        : "200px",
                                                                                                                }}
                                                                                                                >
                                                                                                                    <AutoSizer>
                                                                                                                        {({ height, width }) => (
                                                                                                                            <List
                                                                                                                                height={height}
                                                                                                                                itemCount={filteredStocks.filter(stock => stock.exchange === "BSE").length}
                                                                                                                                itemSize={35}
                                                                                                                                width={width}
                                                                                                                                itemData={{
                                                                                                                                    items: filteredStocks.filter(stock => stock.exchange === "BSE"),
                                                                                                                                    tradeForm,
                                                                                                                                    setOpenStockPopover,
                                                                                                                                }}
                                                                                                                            >
                                                                                                                                {StockItem}
                                                                                                                            </List>
                                                                                                                        )}
                                                                                                                    </AutoSizer>
                                                                                                                </div>
                                                                                                            </>
                                                                                                        )}
                                                                                                    </div>
                                                                                                )}
                                                                            </div>
                                                                        </div>
                                                                    </PopoverContent>
                                                                </Popover>
                                                                <FormMessage />
                                                            </FormItem>
                                                        )}
                                                    />
                                                </div>
                                                <div className="w-full">
                                                    <FormField
                                                        control={tradeForm.control}
                                                        name="quantity"
                                                        render={({ field }) => (
                                                            <FormItem>
                                                                <FormLabel>Quantity</FormLabel>
                                                                <FormControl>
                                                                    <Input
                                                                        type="number"
                                                                        placeholder="Quantity"
                                                                        {...field}
                                                                        value={
                                                                            field.value === undefined
                                                                                ? ""
                                                                                : field.value
                                                                        }
                                                                        onChange={(e) => {
                                                                            const value = e.target.value === ""
                                                                                ? undefined
                                                                                : Number(e.target.value);
                                                                            field.onChange(value);
                                                                        }}
                                                                    />
                                                                </FormControl>
                                                                <FormMessage />
                                                            </FormItem>
                                                        )}
                                                    />
                                                </div>
                                            </div>

                                            <div className="flex flex-col md:flex-row w-full gap-4 items-center">
                                                <div className="w-full px-1">
                                                    <FormField
                                                        control={tradeForm.control}
                                                        name="tradeDate"
                                                        render={({ field }) => (
                                                            <FormItem>
                                                                <FormLabel>Date</FormLabel>
                                                                <FormControl>
                                                                    <DatePicker
                                                                        placeholder="Select Date"
                                                                        className="w-full bg-secondary hover:bg-secondary h-11"
                                                                        selected={field.value
                                                                            ? new Date(field.value)
                                                                            : undefined}
                                                                        onSelect={(date) => {
                                                                            if (date) {
                                                                                field.onChange(date.toISOString());
                                                                            }
                                                                        }}
                                                                    />
                                                                </FormControl>
                                                                <FormMessage />
                                                            </FormItem>
                                                        )}
                                                    />
<<<<<<< HEAD
                                                </div> */}

=======
                                                </div>
>>>>>>> f885dd68
                                                <div className="w-full">
                                                    <FormField
                                                        control={tradeForm.control}
                                                        name="price"
                                                        render={({ field }) => (
                                                            <FormItem>
                                                                <FormLabel>Price Per Share</FormLabel>
                                                                <FormControl>
                                                                    <Input
                                                                        type="number"
                                                                        placeholder="Price"
                                                                        step="0.01"
                                                                        {...field}
                                                                        value={
                                                                            field.value === undefined
                                                                                ? ""
                                                                                : field.value
                                                                        }
                                                                        onChange={(e) => {
                                                                            const value = e.target.value === ""
                                                                                ? undefined
                                                                                : Number(e.target.value);
                                                                            field.onChange(value);
                                                                        }}
                                                                    />
                                                                </FormControl>
                                                                <FormMessage />
                                                            </FormItem>
                                                        )}
                                                    />
                                                </div>
                                            </div>

                                            {/* Total trade value calculation */}
                                            {(tradeForm.watch("quantity") && tradeForm.watch("price"))

                                                ? (
                                                        <div className="w-full px-3 py-2 bg-secondary/30 rounded-lg">
                                                            <div className="flex justify-between">
                                                                <span className="font-medium">Total Value:</span>
                                                                <span className="font-bold">
                                                                    ₹
                                                                    {" "}
                                                                    {totalValue.toLocaleString("en-IN", {
                                                                        maximumFractionDigits: 2,
                                                                        minimumFractionDigits: 2,
                                                                    })}
                                                                </span>
                                                            </div>
                                                        </div>
                                                    )

                                                : null}

                                            <div className="w-full">
                                                <FormField
                                                    control={tradeForm.control}
                                                    name="notes"
                                                    render={({ field }) => (
                                                        <FormItem>
                                                            <FormLabel>Notes</FormLabel>
                                                            <FormControl>
                                                                <Input
                                                                    placeholder="Add notes (optional)"
                                                                    {...field}
                                                                />
                                                            </FormControl>
                                                            <FormMessage />
                                                        </FormItem>
                                                    )}
                                                />
                                            </div>
                                        </form>
                                    </Form>
                                )}
                    </div>
                </ScrollArea>

                <DialogFooter className="">
                    <div className="w-full flex items-center justify-end gap-2">
                        <Button
                            type="button"
                            variant="outline"
                            onClick={() => {
                                setOpen(false);
                                tradeForm.reset(); // Reset form when canceling
                            }}
                        >
                            Cancel
                        </Button>
                        <Button
                            type="button"
                            className="bg-primary text-sm px-8 rounded-xl"
                            onClick={tradeForm.handleSubmit(onSubmit)}
                            disabled={tradeForm.formState.isSubmitting || createTradeMutation.isPending || loadingTradeDetails}
                        >
                            {createTradeMutation.isPending
                                ? "Saving..."
                                : (isEditMode
                                        ? "Update"
                                        : "Save")}
                        </Button>
                    </div>
                </DialogFooter>
            </DialogContent>
        </Dialog>
    );
};

export default AddTrade;<|MERGE_RESOLUTION|>--- conflicted
+++ resolved
@@ -994,12 +994,8 @@
                                                             </FormItem>
                                                         )}
                                                     />
-<<<<<<< HEAD
                                                 </div> */}
 
-=======
-                                                </div>
->>>>>>> f885dd68
                                                 <div className="w-full">
                                                     <FormField
                                                         control={tradeForm.control}
