{
    "version": "6",
    "dialect": "sqlite",
<<<<<<< HEAD
    "id": "ec47bf75-c3e7-4575-8ab8-a951064a6b31",
=======
    "id": "c39a87ce-3003-417c-8030-f57dafe423f7",
>>>>>>> f885dd68
    "prevId": "00000000-0000-0000-0000-000000000000",
    "tables": {
        "admins": {
            "name": "admins",
            "columns": {
                "id": {
                    "name": "id",
                    "type": "integer",
                    "primaryKey": true,
                    "notNull": true,
                    "autoincrement": true
                },
                "email": {
                    "name": "email",
                    "type": "text",
                    "primaryKey": false,
                    "notNull": true,
                    "autoincrement": false
                },
                "password": {
                    "name": "password",
                    "type": "text",
                    "primaryKey": false,
                    "notNull": true,
                    "autoincrement": false
                },
                "created_at": {
                    "name": "created_at",
                    "type": "integer",
                    "primaryKey": false,
                    "notNull": true,
                    "autoincrement": false
                },
                "updated_at": {
                    "name": "updated_at",
                    "type": "integer",
                    "primaryKey": false,
                    "notNull": true,
                    "autoincrement": false
                },
                "last_login": {
                    "name": "last_login",
                    "type": "integer",
                    "primaryKey": false,
                    "notNull": false,
                    "autoincrement": false
                }
            },
            "indexes": {
                "admins_email_unique": {
                    "name": "admins_email_unique",
                    "columns": [
                        "email"
                    ],
                    "isUnique": true
                }
            },
            "foreignKeys": {},
            "compositePrimaryKeys": {},
            "uniqueConstraints": {},
            "checkConstraints": {}
        },
        "amount_usage": {
            "name": "amount_usage",
            "columns": {
                "id": {
                    "name": "id",
                    "type": "integer",
                    "primaryKey": true,
                    "notNull": true,
                    "autoincrement": true
                },
                "unused_amount_id": {
                    "name": "unused_amount_id",
                    "type": "integer",
                    "primaryKey": false,
                    "notNull": true,
                    "autoincrement": false
                },
                "buy_trade_id": {
                    "name": "buy_trade_id",
                    "type": "integer",
                    "primaryKey": false,
                    "notNull": true,
                    "autoincrement": false
                },
                "amount_used": {
                    "name": "amount_used",
                    "type": "real",
                    "primaryKey": false,
                    "notNull": true,
                    "autoincrement": false
                },
                "usage_date": {
                    "name": "usage_date",
                    "type": "integer",
                    "primaryKey": false,
                    "notNull": true,
                    "autoincrement": false
                },
                "created_at": {
                    "name": "created_at",
                    "type": "integer",
                    "primaryKey": false,
                    "notNull": true,
                    "autoincrement": false
                }
            },
            "indexes": {},
            "foreignKeys": {
                "amount_usage_unused_amount_id_unused_amounts_id_fk": {
                    "name": "amount_usage_unused_amount_id_unused_amounts_id_fk",
                    "tableFrom": "amount_usage",
                    "tableTo": "unused_amounts",
                    "columnsFrom": [
                        "unused_amount_id"
                    ],
                    "columnsTo": [
                        "id"
                    ],
                    "onDelete": "cascade",
                    "onUpdate": "no action"
                },
                "amount_usage_buy_trade_id_trades_id_fk": {
                    "name": "amount_usage_buy_trade_id_trades_id_fk",
                    "tableFrom": "amount_usage",
                    "tableTo": "trades",
                    "columnsFrom": [
                        "buy_trade_id"
                    ],
                    "columnsTo": [
                        "id"
                    ],
                    "onDelete": "cascade",
                    "onUpdate": "no action"
                }
            },
            "compositePrimaryKeys": {},
            "uniqueConstraints": {},
            "checkConstraints": {}
        },
        "clients": {
            "name": "clients",
            "columns": {
                "id": {
                    "name": "id",
                    "type": "integer",
                    "primaryKey": true,
                    "notNull": true,
                    "autoincrement": true
                },
                "name": {
                    "name": "name",
                    "type": "text",
                    "primaryKey": false,
                    "notNull": true,
                    "autoincrement": false
                },
                "pan": {
                    "name": "pan",
                    "type": "text",
                    "primaryKey": false,
                    "notNull": true,
                    "autoincrement": false
                },
                "email": {
                    "name": "email",
                    "type": "text",
                    "primaryKey": false,
                    "notNull": true,
                    "autoincrement": false
                },
                "mobile": {
                    "name": "mobile",
                    "type": "text",
                    "primaryKey": false,
                    "notNull": true,
                    "autoincrement": false
                },
                "address": {
                    "name": "address",
                    "type": "text",
                    "primaryKey": false,
                    "notNull": false,
                    "autoincrement": false
                },
                "purse_amount": {
                    "name": "purse_amount",
                    "type": "real",
                    "primaryKey": false,
                    "notNull": true,
                    "autoincrement": false,
                    "default": 0
                },
                "created_at": {
                    "name": "created_at",
                    "type": "integer",
                    "primaryKey": false,
                    "notNull": true,
                    "autoincrement": false
                },
                "updated_at": {
                    "name": "updated_at",
                    "type": "integer",
                    "primaryKey": false,
                    "notNull": true,
                    "autoincrement": false
                }
            },
            "indexes": {
                "clients_pan_unique": {
                    "name": "clients_pan_unique",
                    "columns": [
                        "pan"
                    ],
                    "isUnique": true
                },
                "clients_email_unique": {
                    "name": "clients_email_unique",
                    "columns": [
                        "email"
                    ],
                    "isUnique": true
                },
                "clients_mobile_unique": {
                    "name": "clients_mobile_unique",
                    "columns": [
                        "mobile"
                    ],
                    "isUnique": true
                }
            },
            "foreignKeys": {},
            "compositePrimaryKeys": {},
            "uniqueConstraints": {},
            "checkConstraints": {}
        },
        "daily_brokerage": {
            "name": "daily_brokerage",
            "columns": {
                "id": {
                    "name": "id",
                    "type": "integer",
                    "primaryKey": true,
                    "notNull": true,
                    "autoincrement": true
                },
                "client_id": {
                    "name": "client_id",
                    "type": "integer",
                    "primaryKey": false,
                    "notNull": true,
                    "autoincrement": false
                },
                "date": {
                    "name": "date",
                    "type": "integer",
                    "primaryKey": false,
                    "notNull": true,
                    "autoincrement": false
                },
                "holding_amount": {
                    "name": "holding_amount",
                    "type": "real",
                    "primaryKey": false,
                    "notNull": true,
                    "autoincrement": false,
                    "default": 0
                },
                "unused_amount": {
                    "name": "unused_amount",
                    "type": "real",
                    "primaryKey": false,
                    "notNull": true,
                    "autoincrement": false,
                    "default": 0
                },
                "daily_rate": {
                    "name": "daily_rate",
                    "type": "real",
                    "primaryKey": false,
                    "notNull": false,
                    "autoincrement": false
                },
                "daily_holding_rate": {
                    "name": "daily_holding_rate",
                    "type": "real",
                    "primaryKey": false,
                    "notNull": true,
                    "autoincrement": false
                },
                "daily_unused_rate": {
                    "name": "daily_unused_rate",
                    "type": "real",
                    "primaryKey": false,
                    "notNull": true,
                    "autoincrement": false
                },
                "days_in_quarter": {
                    "name": "days_in_quarter",
                    "type": "integer",
                    "primaryKey": false,
                    "notNull": false,
                    "autoincrement": false
                },
                "holding_brokerage": {
                    "name": "holding_brokerage",
                    "type": "real",
                    "primaryKey": false,
                    "notNull": true,
                    "autoincrement": false
                },
                "unused_brokerage": {
                    "name": "unused_brokerage",
                    "type": "real",
                    "primaryKey": false,
                    "notNull": true,
                    "autoincrement": false
                },
                "total_daily_brokerage": {
                    "name": "total_daily_brokerage",
                    "type": "real",
                    "primaryKey": false,
                    "notNull": true,
                    "autoincrement": false
                },
                "notes": {
                    "name": "notes",
                    "type": "text",
                    "primaryKey": false,
                    "notNull": false,
                    "autoincrement": false
                },
                "created_at": {
                    "name": "created_at",
                    "type": "integer",
                    "primaryKey": false,
                    "notNull": true,
                    "autoincrement": false
                }
            },
            "indexes": {
                "daily_client_date_idx": {
                    "name": "daily_client_date_idx",
                    "columns": [
                        "client_id",
                        "date"
                    ],
                    "isUnique": false
                },
                "daily_brokerage_client_id_date_unique": {
                    "name": "daily_brokerage_client_id_date_unique",
                    "columns": [
                        "client_id",
                        "date"
                    ],
                    "isUnique": true
                }
            },
            "foreignKeys": {
                "daily_brokerage_client_id_clients_id_fk": {
                    "name": "daily_brokerage_client_id_clients_id_fk",
                    "tableFrom": "daily_brokerage",
                    "tableTo": "clients",
                    "columnsFrom": [
                        "client_id"
                    ],
                    "columnsTo": [
                        "id"
                    ],
                    "onDelete": "cascade",
                    "onUpdate": "no action"
                }
            },
            "compositePrimaryKeys": {},
            "uniqueConstraints": {},
            "checkConstraints": {}
        },
        "fifo_allocations": {
            "name": "fifo_allocations",
            "columns": {
                "id": {
                    "name": "id",
                    "type": "integer",
                    "primaryKey": true,
                    "notNull": true,
                    "autoincrement": true
                },
                "sell_trade_id": {
                    "name": "sell_trade_id",
                    "type": "integer",
                    "primaryKey": false,
                    "notNull": true,
                    "autoincrement": false
                },
                "buy_trade_id": {
                    "name": "buy_trade_id",
                    "type": "integer",
                    "primaryKey": false,
                    "notNull": true,
                    "autoincrement": false
                },
                "client_id": {
                    "name": "client_id",
                    "type": "integer",
                    "primaryKey": false,
                    "notNull": true,
                    "autoincrement": false
                },
                "symbol": {
                    "name": "symbol",
                    "type": "text",
                    "primaryKey": false,
                    "notNull": true,
                    "autoincrement": false
                },
                "exchange": {
                    "name": "exchange",
                    "type": "text",
                    "primaryKey": false,
                    "notNull": true,
                    "autoincrement": false
                },
                "quantity_allocated": {
                    "name": "quantity_allocated",
                    "type": "integer",
                    "primaryKey": false,
                    "notNull": true,
                    "autoincrement": false
                },
                "buy_price": {
                    "name": "buy_price",
                    "type": "real",
                    "primaryKey": false,
                    "notNull": true,
                    "autoincrement": false
                },
                "sell_price": {
                    "name": "sell_price",
                    "type": "real",
                    "primaryKey": false,
                    "notNull": true,
                    "autoincrement": false
                },
                "buy_date": {
                    "name": "buy_date",
                    "type": "integer",
                    "primaryKey": false,
                    "notNull": true,
                    "autoincrement": false
                },
                "sell_date": {
                    "name": "sell_date",
                    "type": "integer",
                    "primaryKey": false,
                    "notNull": true,
                    "autoincrement": false
                },
                "buy_value": {
                    "name": "buy_value",
                    "type": "real",
                    "primaryKey": false,
                    "notNull": true,
                    "autoincrement": false
                },
                "sell_value": {
                    "name": "sell_value",
                    "type": "real",
                    "primaryKey": false,
                    "notNull": true,
                    "autoincrement": false
                },
                "profit_loss": {
                    "name": "profit_loss",
                    "type": "real",
                    "primaryKey": false,
                    "notNull": true,
                    "autoincrement": false
                },
                "holding_days": {
                    "name": "holding_days",
                    "type": "integer",
                    "primaryKey": false,
                    "notNull": true,
                    "autoincrement": false
                },
                "created_at": {
                    "name": "created_at",
                    "type": "integer",
                    "primaryKey": false,
                    "notNull": true,
                    "autoincrement": false
                }
            },
            "indexes": {
                "fifo_client_symbol_idx": {
                    "name": "fifo_client_symbol_idx",
                    "columns": [
                        "client_id",
                        "symbol",
                        "exchange"
                    ],
                    "isUnique": false
                },
                "sell_trade_idx": {
                    "name": "sell_trade_idx",
                    "columns": [
                        "sell_trade_id"
                    ],
                    "isUnique": false
                },
                "buy_trade_idx": {
                    "name": "buy_trade_idx",
                    "columns": [
                        "buy_trade_id"
                    ],
                    "isUnique": false
                }
            },
            "foreignKeys": {
                "fifo_allocations_sell_trade_id_trades_id_fk": {
                    "name": "fifo_allocations_sell_trade_id_trades_id_fk",
                    "tableFrom": "fifo_allocations",
                    "tableTo": "trades",
                    "columnsFrom": [
                        "sell_trade_id"
                    ],
                    "columnsTo": [
                        "id"
                    ],
                    "onDelete": "cascade",
                    "onUpdate": "no action"
                },
                "fifo_allocations_buy_trade_id_trades_id_fk": {
                    "name": "fifo_allocations_buy_trade_id_trades_id_fk",
                    "tableFrom": "fifo_allocations",
                    "tableTo": "trades",
                    "columnsFrom": [
                        "buy_trade_id"
                    ],
                    "columnsTo": [
                        "id"
                    ],
                    "onDelete": "cascade",
                    "onUpdate": "no action"
                },
                "fifo_allocations_client_id_clients_id_fk": {
                    "name": "fifo_allocations_client_id_clients_id_fk",
                    "tableFrom": "fifo_allocations",
                    "tableTo": "clients",
                    "columnsFrom": [
                        "client_id"
                    ],
                    "columnsTo": [
                        "id"
                    ],
                    "onDelete": "cascade",
                    "onUpdate": "no action"
                }
            },
            "compositePrimaryKeys": {},
            "uniqueConstraints": {},
            "checkConstraints": {}
        },
        "payments": {
            "name": "payments",
            "columns": {
                "id": {
                    "name": "id",
                    "type": "integer",
                    "primaryKey": true,
                    "notNull": true,
                    "autoincrement": true
                },
                "client_id": {
                    "name": "client_id",
                    "type": "integer",
                    "primaryKey": false,
                    "notNull": true,
                    "autoincrement": false
                },
                "amount": {
                    "name": "amount",
                    "type": "real",
                    "primaryKey": false,
                    "notNull": true,
                    "autoincrement": false
                },
                "payment_type": {
                    "name": "payment_type",
                    "type": "text",
                    "primaryKey": false,
                    "notNull": true,
                    "autoincrement": false,
                    "default": "'other'"
                },
                "description": {
                    "name": "description",
                    "type": "text",
                    "primaryKey": false,
                    "notNull": false,
                    "autoincrement": false
                },
                "payment_date": {
                    "name": "payment_date",
                    "type": "integer",
                    "primaryKey": false,
                    "notNull": true,
                    "autoincrement": false
                },
                "notes": {
                    "name": "notes",
                    "type": "text",
                    "primaryKey": false,
                    "notNull": false,
                    "autoincrement": false
                },
                "created_at": {
                    "name": "created_at",
                    "type": "integer",
                    "primaryKey": false,
                    "notNull": true,
                    "autoincrement": false
                }
            },
            "indexes": {
                "payment_client_date_idx": {
                    "name": "payment_client_date_idx",
                    "columns": [
                        "client_id",
                        "payment_date"
                    ],
                    "isUnique": false
                }
            },
            "foreignKeys": {
                "payments_client_id_clients_id_fk": {
                    "name": "payments_client_id_clients_id_fk",
                    "tableFrom": "payments",
                    "tableTo": "clients",
                    "columnsFrom": [
                        "client_id"
                    ],
                    "columnsTo": [
                        "id"
                    ],
                    "onDelete": "cascade",
                    "onUpdate": "no action"
                }
            },
            "compositePrimaryKeys": {},
            "uniqueConstraints": {},
            "checkConstraints": {}
        },
        "quarters": {
            "name": "quarters",
            "columns": {
                "id": {
                    "name": "id",
                    "type": "integer",
                    "primaryKey": true,
                    "notNull": true,
                    "autoincrement": true
                },
                "year": {
                    "name": "year",
                    "type": "integer",
                    "primaryKey": false,
                    "notNull": true,
                    "autoincrement": false
                },
                "quarter_number": {
                    "name": "quarter_number",
                    "type": "integer",
                    "primaryKey": false,
                    "notNull": true,
                    "autoincrement": false
                },
                "days_in_quarter": {
                    "name": "days_in_quarter",
                    "type": "integer",
                    "primaryKey": false,
                    "notNull": true,
                    "autoincrement": false
                },
                "created_at": {
                    "name": "created_at",
                    "type": "integer",
                    "primaryKey": false,
                    "notNull": true,
                    "autoincrement": false
                },
                "updated_at": {
                    "name": "updated_at",
                    "type": "integer",
                    "primaryKey": false,
                    "notNull": true,
                    "autoincrement": false
                }
            },
            "indexes": {
                "quarters_year_quarter_number_unique": {
                    "name": "quarters_year_quarter_number_unique",
                    "columns": [
                        "year",
                        "quarter_number"
                    ],
                    "isUnique": true
                }
            },
            "foreignKeys": {},
            "compositePrimaryKeys": {},
            "uniqueConstraints": {},
            "checkConstraints": {}
        },
        "stocks": {
            "name": "stocks",
            "columns": {
                "id": {
                    "name": "id",
                    "type": "integer",
                    "primaryKey": true,
                    "notNull": true,
                    "autoincrement": true
                },
                "symbol": {
                    "name": "symbol",
                    "type": "text",
                    "primaryKey": false,
                    "notNull": true,
                    "autoincrement": false
                },
                "name": {
                    "name": "name",
                    "type": "text",
                    "primaryKey": false,
                    "notNull": false,
                    "autoincrement": false
                },
                "exchange": {
                    "name": "exchange",
                    "type": "text",
                    "primaryKey": false,
                    "notNull": true,
                    "autoincrement": false
                },
                "sector": {
                    "name": "sector",
                    "type": "text",
                    "primaryKey": false,
                    "notNull": false,
                    "autoincrement": false
                },
                "current_price": {
                    "name": "current_price",
                    "type": "real",
                    "primaryKey": false,
                    "notNull": false,
                    "autoincrement": false,
                    "default": 0
                },
                "created_at": {
                    "name": "created_at",
                    "type": "integer",
                    "primaryKey": false,
                    "notNull": true,
                    "autoincrement": false
                },
                "updated_at": {
                    "name": "updated_at",
                    "type": "integer",
                    "primaryKey": false,
                    "notNull": true,
                    "autoincrement": false
                }
            },
            "indexes": {
                "stocks_symbol_exchange_unique": {
                    "name": "stocks_symbol_exchange_unique",
                    "columns": [
                        "symbol",
                        "exchange"
                    ],
                    "isUnique": true
                }
            },
            "foreignKeys": {},
            "compositePrimaryKeys": {},
            "uniqueConstraints": {},
            "checkConstraints": {}
        },
        "trades": {
            "name": "trades",
            "columns": {
                "id": {
                    "name": "id",
                    "type": "integer",
                    "primaryKey": true,
                    "notNull": true,
                    "autoincrement": true
                },
                "client_id": {
                    "name": "client_id",
                    "type": "integer",
                    "primaryKey": false,
                    "notNull": true,
                    "autoincrement": false
                },
                "symbol": {
                    "name": "symbol",
                    "type": "text",
                    "primaryKey": false,
                    "notNull": true,
                    "autoincrement": false
                },
                "exchange": {
                    "name": "exchange",
                    "type": "text",
                    "primaryKey": false,
                    "notNull": true,
                    "autoincrement": false
                },
                "type": {
                    "name": "type",
                    "type": "text",
                    "primaryKey": false,
                    "notNull": true,
                    "autoincrement": false
                },
                "quantity": {
                    "name": "quantity",
                    "type": "integer",
                    "primaryKey": false,
                    "notNull": true,
                    "autoincrement": false
                },
                "price": {
                    "name": "price",
                    "type": "real",
                    "primaryKey": false,
                    "notNull": true,
                    "autoincrement": false
                },
                "trade_date": {
                    "name": "trade_date",
                    "type": "integer",
                    "primaryKey": false,
                    "notNull": true,
                    "autoincrement": false
                },
                "net_amount": {
                    "name": "net_amount",
                    "type": "real",
                    "primaryKey": false,
                    "notNull": true,
                    "autoincrement": false
                },
                "original_quantity": {
                    "name": "original_quantity",
                    "type": "integer",
                    "primaryKey": false,
                    "notNull": true,
                    "autoincrement": false
                },
                "remaining_quantity": {
                    "name": "remaining_quantity",
                    "type": "integer",
                    "primaryKey": false,
                    "notNull": true,
                    "autoincrement": false
                },
                "is_fully_sold": {
                    "name": "is_fully_sold",
                    "type": "integer",
                    "primaryKey": false,
                    "notNull": true,
                    "autoincrement": false,
                    "default": 0
                },
                "sell_processed": {
                    "name": "sell_processed",
                    "type": "integer",
                    "primaryKey": false,
                    "notNull": true,
                    "autoincrement": false,
                    "default": 0
                },
                "notes": {
                    "name": "notes",
                    "type": "text",
                    "primaryKey": false,
                    "notNull": false,
                    "autoincrement": false
                },
                "brokerage_calculated_date": {
                    "name": "brokerage_calculated_date",
                    "type": "integer",
                    "primaryKey": false,
                    "notNull": false,
                    "autoincrement": false
                },
                "created_at": {
                    "name": "created_at",
                    "type": "integer",
                    "primaryKey": false,
                    "notNull": true,
                    "autoincrement": false
                },
                "updated_at": {
                    "name": "updated_at",
                    "type": "integer",
                    "primaryKey": false,
                    "notNull": true,
                    "autoincrement": false
                }
            },
            "indexes": {
                "client_symbol_idx": {
                    "name": "client_symbol_idx",
                    "columns": [
                        "client_id",
                        "symbol",
                        "exchange"
                    ],
                    "isUnique": false
                },
                "trade_date_idx": {
                    "name": "trade_date_idx",
                    "columns": [
                        "trade_date"
                    ],
                    "isUnique": false
                },
                "fifo_idx": {
                    "name": "fifo_idx",
                    "columns": [
                        "type",
                        "is_fully_sold",
                        "trade_date"
                    ],
                    "isUnique": false
                }
            },
            "foreignKeys": {
                "trades_client_id_clients_id_fk": {
                    "name": "trades_client_id_clients_id_fk",
                    "tableFrom": "trades",
                    "tableTo": "clients",
                    "columnsFrom": [
                        "client_id"
                    ],
                    "columnsTo": [
                        "id"
                    ],
                    "onDelete": "cascade",
                    "onUpdate": "no action"
                }
            },
            "compositePrimaryKeys": {},
            "uniqueConstraints": {},
            "checkConstraints": {}
        },
        "unused_amounts": {
            "name": "unused_amounts",
            "columns": {
                "id": {
                    "name": "id",
                    "type": "integer",
                    "primaryKey": true,
                    "notNull": true,
                    "autoincrement": true
                },
                "client_id": {
                    "name": "client_id",
                    "type": "integer",
                    "primaryKey": false,
                    "notNull": true,
                    "autoincrement": false
                },
                "source_trade_id": {
                    "name": "source_trade_id",
                    "type": "integer",
                    "primaryKey": false,
                    "notNull": true,
                    "autoincrement": false
                },
                "amount": {
                    "name": "amount",
                    "type": "real",
                    "primaryKey": false,
                    "notNull": true,
                    "autoincrement": false
                },
                "remaining_amount": {
                    "name": "remaining_amount",
                    "type": "real",
                    "primaryKey": false,
                    "notNull": true,
                    "autoincrement": false
                },
                "start_date": {
                    "name": "start_date",
                    "type": "integer",
                    "primaryKey": false,
                    "notNull": true,
                    "autoincrement": false
                },
                "end_date": {
                    "name": "end_date",
                    "type": "integer",
                    "primaryKey": false,
                    "notNull": false,
                    "autoincrement": false
                },
                "last_brokerage_date": {
                    "name": "last_brokerage_date",
                    "type": "integer",
                    "primaryKey": false,
                    "notNull": false,
                    "autoincrement": false
                },
                "created_at": {
                    "name": "created_at",
                    "type": "integer",
                    "primaryKey": false,
                    "notNull": true,
                    "autoincrement": false
                },
                "updated_at": {
                    "name": "updated_at",
                    "type": "integer",
                    "primaryKey": false,
                    "notNull": true,
                    "autoincrement": false
                }
            },
            "indexes": {
                "unused_client_idx": {
                    "name": "unused_client_idx",
                    "columns": [
                        "client_id"
                    ],
                    "isUnique": false
                },
                "unused_active_idx": {
                    "name": "unused_active_idx",
                    "columns": [
                        "client_id"
                    ],
                    "isUnique": false,
                    "where": "\"unused_amounts\".\"end_date\" is null"
                }
            },
            "foreignKeys": {
                "unused_amounts_client_id_clients_id_fk": {
                    "name": "unused_amounts_client_id_clients_id_fk",
                    "tableFrom": "unused_amounts",
                    "tableTo": "clients",
                    "columnsFrom": [
                        "client_id"
                    ],
                    "columnsTo": [
                        "id"
                    ],
                    "onDelete": "cascade",
                    "onUpdate": "no action"
                },
                "unused_amounts_source_trade_id_trades_id_fk": {
                    "name": "unused_amounts_source_trade_id_trades_id_fk",
                    "tableFrom": "unused_amounts",
                    "tableTo": "trades",
                    "columnsFrom": [
                        "source_trade_id"
                    ],
                    "columnsTo": [
                        "id"
                    ],
                    "onDelete": "cascade",
                    "onUpdate": "no action"
                }
            },
            "compositePrimaryKeys": {},
            "uniqueConstraints": {},
            "checkConstraints": {}
        }
    },
    "views": {},
    "enums": {},
    "_meta": {
        "schemas": {},
        "tables": {},
        "columns": {}
    },
    "internal": {
        "indexes": {}
    }
}<|MERGE_RESOLUTION|>--- conflicted
+++ resolved
@@ -1,1105 +1,1101 @@
 {
-    "version": "6",
-    "dialect": "sqlite",
-<<<<<<< HEAD
-    "id": "ec47bf75-c3e7-4575-8ab8-a951064a6b31",
-=======
-    "id": "c39a87ce-3003-417c-8030-f57dafe423f7",
->>>>>>> f885dd68
-    "prevId": "00000000-0000-0000-0000-000000000000",
-    "tables": {
-        "admins": {
-            "name": "admins",
-            "columns": {
-                "id": {
-                    "name": "id",
-                    "type": "integer",
-                    "primaryKey": true,
-                    "notNull": true,
-                    "autoincrement": true
-                },
-                "email": {
-                    "name": "email",
-                    "type": "text",
-                    "primaryKey": false,
-                    "notNull": true,
-                    "autoincrement": false
-                },
-                "password": {
-                    "name": "password",
-                    "type": "text",
-                    "primaryKey": false,
-                    "notNull": true,
-                    "autoincrement": false
-                },
-                "created_at": {
-                    "name": "created_at",
-                    "type": "integer",
-                    "primaryKey": false,
-                    "notNull": true,
-                    "autoincrement": false
-                },
-                "updated_at": {
-                    "name": "updated_at",
-                    "type": "integer",
-                    "primaryKey": false,
-                    "notNull": true,
-                    "autoincrement": false
-                },
-                "last_login": {
-                    "name": "last_login",
-                    "type": "integer",
-                    "primaryKey": false,
-                    "notNull": false,
-                    "autoincrement": false
-                }
-            },
-            "indexes": {
-                "admins_email_unique": {
-                    "name": "admins_email_unique",
-                    "columns": [
-                        "email"
-                    ],
-                    "isUnique": true
-                }
-            },
-            "foreignKeys": {},
-            "compositePrimaryKeys": {},
-            "uniqueConstraints": {},
-            "checkConstraints": {}
-        },
-        "amount_usage": {
-            "name": "amount_usage",
-            "columns": {
-                "id": {
-                    "name": "id",
-                    "type": "integer",
-                    "primaryKey": true,
-                    "notNull": true,
-                    "autoincrement": true
-                },
-                "unused_amount_id": {
-                    "name": "unused_amount_id",
-                    "type": "integer",
-                    "primaryKey": false,
-                    "notNull": true,
-                    "autoincrement": false
-                },
-                "buy_trade_id": {
-                    "name": "buy_trade_id",
-                    "type": "integer",
-                    "primaryKey": false,
-                    "notNull": true,
-                    "autoincrement": false
-                },
-                "amount_used": {
-                    "name": "amount_used",
-                    "type": "real",
-                    "primaryKey": false,
-                    "notNull": true,
-                    "autoincrement": false
-                },
-                "usage_date": {
-                    "name": "usage_date",
-                    "type": "integer",
-                    "primaryKey": false,
-                    "notNull": true,
-                    "autoincrement": false
-                },
-                "created_at": {
-                    "name": "created_at",
-                    "type": "integer",
-                    "primaryKey": false,
-                    "notNull": true,
-                    "autoincrement": false
-                }
-            },
-            "indexes": {},
-            "foreignKeys": {
-                "amount_usage_unused_amount_id_unused_amounts_id_fk": {
-                    "name": "amount_usage_unused_amount_id_unused_amounts_id_fk",
-                    "tableFrom": "amount_usage",
-                    "tableTo": "unused_amounts",
-                    "columnsFrom": [
-                        "unused_amount_id"
-                    ],
-                    "columnsTo": [
-                        "id"
-                    ],
-                    "onDelete": "cascade",
-                    "onUpdate": "no action"
-                },
-                "amount_usage_buy_trade_id_trades_id_fk": {
-                    "name": "amount_usage_buy_trade_id_trades_id_fk",
-                    "tableFrom": "amount_usage",
-                    "tableTo": "trades",
-                    "columnsFrom": [
-                        "buy_trade_id"
-                    ],
-                    "columnsTo": [
-                        "id"
-                    ],
-                    "onDelete": "cascade",
-                    "onUpdate": "no action"
-                }
-            },
-            "compositePrimaryKeys": {},
-            "uniqueConstraints": {},
-            "checkConstraints": {}
-        },
-        "clients": {
-            "name": "clients",
-            "columns": {
-                "id": {
-                    "name": "id",
-                    "type": "integer",
-                    "primaryKey": true,
-                    "notNull": true,
-                    "autoincrement": true
-                },
-                "name": {
-                    "name": "name",
-                    "type": "text",
-                    "primaryKey": false,
-                    "notNull": true,
-                    "autoincrement": false
-                },
-                "pan": {
-                    "name": "pan",
-                    "type": "text",
-                    "primaryKey": false,
-                    "notNull": true,
-                    "autoincrement": false
-                },
-                "email": {
-                    "name": "email",
-                    "type": "text",
-                    "primaryKey": false,
-                    "notNull": true,
-                    "autoincrement": false
-                },
-                "mobile": {
-                    "name": "mobile",
-                    "type": "text",
-                    "primaryKey": false,
-                    "notNull": true,
-                    "autoincrement": false
-                },
-                "address": {
-                    "name": "address",
-                    "type": "text",
-                    "primaryKey": false,
-                    "notNull": false,
-                    "autoincrement": false
-                },
-                "purse_amount": {
-                    "name": "purse_amount",
-                    "type": "real",
-                    "primaryKey": false,
-                    "notNull": true,
-                    "autoincrement": false,
-                    "default": 0
-                },
-                "created_at": {
-                    "name": "created_at",
-                    "type": "integer",
-                    "primaryKey": false,
-                    "notNull": true,
-                    "autoincrement": false
-                },
-                "updated_at": {
-                    "name": "updated_at",
-                    "type": "integer",
-                    "primaryKey": false,
-                    "notNull": true,
-                    "autoincrement": false
-                }
-            },
-            "indexes": {
-                "clients_pan_unique": {
-                    "name": "clients_pan_unique",
-                    "columns": [
-                        "pan"
-                    ],
-                    "isUnique": true
-                },
-                "clients_email_unique": {
-                    "name": "clients_email_unique",
-                    "columns": [
-                        "email"
-                    ],
-                    "isUnique": true
-                },
-                "clients_mobile_unique": {
-                    "name": "clients_mobile_unique",
-                    "columns": [
-                        "mobile"
-                    ],
-                    "isUnique": true
-                }
-            },
-            "foreignKeys": {},
-            "compositePrimaryKeys": {},
-            "uniqueConstraints": {},
-            "checkConstraints": {}
-        },
-        "daily_brokerage": {
-            "name": "daily_brokerage",
-            "columns": {
-                "id": {
-                    "name": "id",
-                    "type": "integer",
-                    "primaryKey": true,
-                    "notNull": true,
-                    "autoincrement": true
-                },
-                "client_id": {
-                    "name": "client_id",
-                    "type": "integer",
-                    "primaryKey": false,
-                    "notNull": true,
-                    "autoincrement": false
-                },
-                "date": {
-                    "name": "date",
-                    "type": "integer",
-                    "primaryKey": false,
-                    "notNull": true,
-                    "autoincrement": false
-                },
-                "holding_amount": {
-                    "name": "holding_amount",
-                    "type": "real",
-                    "primaryKey": false,
-                    "notNull": true,
-                    "autoincrement": false,
-                    "default": 0
-                },
-                "unused_amount": {
-                    "name": "unused_amount",
-                    "type": "real",
-                    "primaryKey": false,
-                    "notNull": true,
-                    "autoincrement": false,
-                    "default": 0
-                },
-                "daily_rate": {
-                    "name": "daily_rate",
-                    "type": "real",
-                    "primaryKey": false,
-                    "notNull": false,
-                    "autoincrement": false
-                },
-                "daily_holding_rate": {
-                    "name": "daily_holding_rate",
-                    "type": "real",
-                    "primaryKey": false,
-                    "notNull": true,
-                    "autoincrement": false
-                },
-                "daily_unused_rate": {
-                    "name": "daily_unused_rate",
-                    "type": "real",
-                    "primaryKey": false,
-                    "notNull": true,
-                    "autoincrement": false
-                },
-                "days_in_quarter": {
-                    "name": "days_in_quarter",
-                    "type": "integer",
-                    "primaryKey": false,
-                    "notNull": false,
-                    "autoincrement": false
-                },
-                "holding_brokerage": {
-                    "name": "holding_brokerage",
-                    "type": "real",
-                    "primaryKey": false,
-                    "notNull": true,
-                    "autoincrement": false
-                },
-                "unused_brokerage": {
-                    "name": "unused_brokerage",
-                    "type": "real",
-                    "primaryKey": false,
-                    "notNull": true,
-                    "autoincrement": false
-                },
-                "total_daily_brokerage": {
-                    "name": "total_daily_brokerage",
-                    "type": "real",
-                    "primaryKey": false,
-                    "notNull": true,
-                    "autoincrement": false
-                },
-                "notes": {
-                    "name": "notes",
-                    "type": "text",
-                    "primaryKey": false,
-                    "notNull": false,
-                    "autoincrement": false
-                },
-                "created_at": {
-                    "name": "created_at",
-                    "type": "integer",
-                    "primaryKey": false,
-                    "notNull": true,
-                    "autoincrement": false
-                }
-            },
-            "indexes": {
-                "daily_client_date_idx": {
-                    "name": "daily_client_date_idx",
-                    "columns": [
-                        "client_id",
-                        "date"
-                    ],
-                    "isUnique": false
-                },
-                "daily_brokerage_client_id_date_unique": {
-                    "name": "daily_brokerage_client_id_date_unique",
-                    "columns": [
-                        "client_id",
-                        "date"
-                    ],
-                    "isUnique": true
-                }
-            },
-            "foreignKeys": {
-                "daily_brokerage_client_id_clients_id_fk": {
-                    "name": "daily_brokerage_client_id_clients_id_fk",
-                    "tableFrom": "daily_brokerage",
-                    "tableTo": "clients",
-                    "columnsFrom": [
-                        "client_id"
-                    ],
-                    "columnsTo": [
-                        "id"
-                    ],
-                    "onDelete": "cascade",
-                    "onUpdate": "no action"
-                }
-            },
-            "compositePrimaryKeys": {},
-            "uniqueConstraints": {},
-            "checkConstraints": {}
-        },
-        "fifo_allocations": {
-            "name": "fifo_allocations",
-            "columns": {
-                "id": {
-                    "name": "id",
-                    "type": "integer",
-                    "primaryKey": true,
-                    "notNull": true,
-                    "autoincrement": true
-                },
-                "sell_trade_id": {
-                    "name": "sell_trade_id",
-                    "type": "integer",
-                    "primaryKey": false,
-                    "notNull": true,
-                    "autoincrement": false
-                },
-                "buy_trade_id": {
-                    "name": "buy_trade_id",
-                    "type": "integer",
-                    "primaryKey": false,
-                    "notNull": true,
-                    "autoincrement": false
-                },
-                "client_id": {
-                    "name": "client_id",
-                    "type": "integer",
-                    "primaryKey": false,
-                    "notNull": true,
-                    "autoincrement": false
-                },
-                "symbol": {
-                    "name": "symbol",
-                    "type": "text",
-                    "primaryKey": false,
-                    "notNull": true,
-                    "autoincrement": false
-                },
-                "exchange": {
-                    "name": "exchange",
-                    "type": "text",
-                    "primaryKey": false,
-                    "notNull": true,
-                    "autoincrement": false
-                },
-                "quantity_allocated": {
-                    "name": "quantity_allocated",
-                    "type": "integer",
-                    "primaryKey": false,
-                    "notNull": true,
-                    "autoincrement": false
-                },
-                "buy_price": {
-                    "name": "buy_price",
-                    "type": "real",
-                    "primaryKey": false,
-                    "notNull": true,
-                    "autoincrement": false
-                },
-                "sell_price": {
-                    "name": "sell_price",
-                    "type": "real",
-                    "primaryKey": false,
-                    "notNull": true,
-                    "autoincrement": false
-                },
-                "buy_date": {
-                    "name": "buy_date",
-                    "type": "integer",
-                    "primaryKey": false,
-                    "notNull": true,
-                    "autoincrement": false
-                },
-                "sell_date": {
-                    "name": "sell_date",
-                    "type": "integer",
-                    "primaryKey": false,
-                    "notNull": true,
-                    "autoincrement": false
-                },
-                "buy_value": {
-                    "name": "buy_value",
-                    "type": "real",
-                    "primaryKey": false,
-                    "notNull": true,
-                    "autoincrement": false
-                },
-                "sell_value": {
-                    "name": "sell_value",
-                    "type": "real",
-                    "primaryKey": false,
-                    "notNull": true,
-                    "autoincrement": false
-                },
-                "profit_loss": {
-                    "name": "profit_loss",
-                    "type": "real",
-                    "primaryKey": false,
-                    "notNull": true,
-                    "autoincrement": false
-                },
-                "holding_days": {
-                    "name": "holding_days",
-                    "type": "integer",
-                    "primaryKey": false,
-                    "notNull": true,
-                    "autoincrement": false
-                },
-                "created_at": {
-                    "name": "created_at",
-                    "type": "integer",
-                    "primaryKey": false,
-                    "notNull": true,
-                    "autoincrement": false
-                }
-            },
-            "indexes": {
-                "fifo_client_symbol_idx": {
-                    "name": "fifo_client_symbol_idx",
-                    "columns": [
-                        "client_id",
-                        "symbol",
-                        "exchange"
-                    ],
-                    "isUnique": false
-                },
-                "sell_trade_idx": {
-                    "name": "sell_trade_idx",
-                    "columns": [
-                        "sell_trade_id"
-                    ],
-                    "isUnique": false
-                },
-                "buy_trade_idx": {
-                    "name": "buy_trade_idx",
-                    "columns": [
-                        "buy_trade_id"
-                    ],
-                    "isUnique": false
-                }
-            },
-            "foreignKeys": {
-                "fifo_allocations_sell_trade_id_trades_id_fk": {
-                    "name": "fifo_allocations_sell_trade_id_trades_id_fk",
-                    "tableFrom": "fifo_allocations",
-                    "tableTo": "trades",
-                    "columnsFrom": [
-                        "sell_trade_id"
-                    ],
-                    "columnsTo": [
-                        "id"
-                    ],
-                    "onDelete": "cascade",
-                    "onUpdate": "no action"
-                },
-                "fifo_allocations_buy_trade_id_trades_id_fk": {
-                    "name": "fifo_allocations_buy_trade_id_trades_id_fk",
-                    "tableFrom": "fifo_allocations",
-                    "tableTo": "trades",
-                    "columnsFrom": [
-                        "buy_trade_id"
-                    ],
-                    "columnsTo": [
-                        "id"
-                    ],
-                    "onDelete": "cascade",
-                    "onUpdate": "no action"
-                },
-                "fifo_allocations_client_id_clients_id_fk": {
-                    "name": "fifo_allocations_client_id_clients_id_fk",
-                    "tableFrom": "fifo_allocations",
-                    "tableTo": "clients",
-                    "columnsFrom": [
-                        "client_id"
-                    ],
-                    "columnsTo": [
-                        "id"
-                    ],
-                    "onDelete": "cascade",
-                    "onUpdate": "no action"
-                }
-            },
-            "compositePrimaryKeys": {},
-            "uniqueConstraints": {},
-            "checkConstraints": {}
-        },
-        "payments": {
-            "name": "payments",
-            "columns": {
-                "id": {
-                    "name": "id",
-                    "type": "integer",
-                    "primaryKey": true,
-                    "notNull": true,
-                    "autoincrement": true
-                },
-                "client_id": {
-                    "name": "client_id",
-                    "type": "integer",
-                    "primaryKey": false,
-                    "notNull": true,
-                    "autoincrement": false
-                },
-                "amount": {
-                    "name": "amount",
-                    "type": "real",
-                    "primaryKey": false,
-                    "notNull": true,
-                    "autoincrement": false
-                },
-                "payment_type": {
-                    "name": "payment_type",
-                    "type": "text",
-                    "primaryKey": false,
-                    "notNull": true,
-                    "autoincrement": false,
-                    "default": "'other'"
-                },
-                "description": {
-                    "name": "description",
-                    "type": "text",
-                    "primaryKey": false,
-                    "notNull": false,
-                    "autoincrement": false
-                },
-                "payment_date": {
-                    "name": "payment_date",
-                    "type": "integer",
-                    "primaryKey": false,
-                    "notNull": true,
-                    "autoincrement": false
-                },
-                "notes": {
-                    "name": "notes",
-                    "type": "text",
-                    "primaryKey": false,
-                    "notNull": false,
-                    "autoincrement": false
-                },
-                "created_at": {
-                    "name": "created_at",
-                    "type": "integer",
-                    "primaryKey": false,
-                    "notNull": true,
-                    "autoincrement": false
-                }
-            },
-            "indexes": {
-                "payment_client_date_idx": {
-                    "name": "payment_client_date_idx",
-                    "columns": [
-                        "client_id",
-                        "payment_date"
-                    ],
-                    "isUnique": false
-                }
-            },
-            "foreignKeys": {
-                "payments_client_id_clients_id_fk": {
-                    "name": "payments_client_id_clients_id_fk",
-                    "tableFrom": "payments",
-                    "tableTo": "clients",
-                    "columnsFrom": [
-                        "client_id"
-                    ],
-                    "columnsTo": [
-                        "id"
-                    ],
-                    "onDelete": "cascade",
-                    "onUpdate": "no action"
-                }
-            },
-            "compositePrimaryKeys": {},
-            "uniqueConstraints": {},
-            "checkConstraints": {}
-        },
-        "quarters": {
-            "name": "quarters",
-            "columns": {
-                "id": {
-                    "name": "id",
-                    "type": "integer",
-                    "primaryKey": true,
-                    "notNull": true,
-                    "autoincrement": true
-                },
-                "year": {
-                    "name": "year",
-                    "type": "integer",
-                    "primaryKey": false,
-                    "notNull": true,
-                    "autoincrement": false
-                },
-                "quarter_number": {
-                    "name": "quarter_number",
-                    "type": "integer",
-                    "primaryKey": false,
-                    "notNull": true,
-                    "autoincrement": false
-                },
-                "days_in_quarter": {
-                    "name": "days_in_quarter",
-                    "type": "integer",
-                    "primaryKey": false,
-                    "notNull": true,
-                    "autoincrement": false
-                },
-                "created_at": {
-                    "name": "created_at",
-                    "type": "integer",
-                    "primaryKey": false,
-                    "notNull": true,
-                    "autoincrement": false
-                },
-                "updated_at": {
-                    "name": "updated_at",
-                    "type": "integer",
-                    "primaryKey": false,
-                    "notNull": true,
-                    "autoincrement": false
-                }
-            },
-            "indexes": {
-                "quarters_year_quarter_number_unique": {
-                    "name": "quarters_year_quarter_number_unique",
-                    "columns": [
-                        "year",
-                        "quarter_number"
-                    ],
-                    "isUnique": true
-                }
-            },
-            "foreignKeys": {},
-            "compositePrimaryKeys": {},
-            "uniqueConstraints": {},
-            "checkConstraints": {}
-        },
-        "stocks": {
-            "name": "stocks",
-            "columns": {
-                "id": {
-                    "name": "id",
-                    "type": "integer",
-                    "primaryKey": true,
-                    "notNull": true,
-                    "autoincrement": true
-                },
-                "symbol": {
-                    "name": "symbol",
-                    "type": "text",
-                    "primaryKey": false,
-                    "notNull": true,
-                    "autoincrement": false
-                },
-                "name": {
-                    "name": "name",
-                    "type": "text",
-                    "primaryKey": false,
-                    "notNull": false,
-                    "autoincrement": false
-                },
-                "exchange": {
-                    "name": "exchange",
-                    "type": "text",
-                    "primaryKey": false,
-                    "notNull": true,
-                    "autoincrement": false
-                },
-                "sector": {
-                    "name": "sector",
-                    "type": "text",
-                    "primaryKey": false,
-                    "notNull": false,
-                    "autoincrement": false
-                },
-                "current_price": {
-                    "name": "current_price",
-                    "type": "real",
-                    "primaryKey": false,
-                    "notNull": false,
-                    "autoincrement": false,
-                    "default": 0
-                },
-                "created_at": {
-                    "name": "created_at",
-                    "type": "integer",
-                    "primaryKey": false,
-                    "notNull": true,
-                    "autoincrement": false
-                },
-                "updated_at": {
-                    "name": "updated_at",
-                    "type": "integer",
-                    "primaryKey": false,
-                    "notNull": true,
-                    "autoincrement": false
-                }
-            },
-            "indexes": {
-                "stocks_symbol_exchange_unique": {
-                    "name": "stocks_symbol_exchange_unique",
-                    "columns": [
-                        "symbol",
-                        "exchange"
-                    ],
-                    "isUnique": true
-                }
-            },
-            "foreignKeys": {},
-            "compositePrimaryKeys": {},
-            "uniqueConstraints": {},
-            "checkConstraints": {}
-        },
-        "trades": {
-            "name": "trades",
-            "columns": {
-                "id": {
-                    "name": "id",
-                    "type": "integer",
-                    "primaryKey": true,
-                    "notNull": true,
-                    "autoincrement": true
-                },
-                "client_id": {
-                    "name": "client_id",
-                    "type": "integer",
-                    "primaryKey": false,
-                    "notNull": true,
-                    "autoincrement": false
-                },
-                "symbol": {
-                    "name": "symbol",
-                    "type": "text",
-                    "primaryKey": false,
-                    "notNull": true,
-                    "autoincrement": false
-                },
-                "exchange": {
-                    "name": "exchange",
-                    "type": "text",
-                    "primaryKey": false,
-                    "notNull": true,
-                    "autoincrement": false
-                },
-                "type": {
-                    "name": "type",
-                    "type": "text",
-                    "primaryKey": false,
-                    "notNull": true,
-                    "autoincrement": false
-                },
-                "quantity": {
-                    "name": "quantity",
-                    "type": "integer",
-                    "primaryKey": false,
-                    "notNull": true,
-                    "autoincrement": false
-                },
-                "price": {
-                    "name": "price",
-                    "type": "real",
-                    "primaryKey": false,
-                    "notNull": true,
-                    "autoincrement": false
-                },
-                "trade_date": {
-                    "name": "trade_date",
-                    "type": "integer",
-                    "primaryKey": false,
-                    "notNull": true,
-                    "autoincrement": false
-                },
-                "net_amount": {
-                    "name": "net_amount",
-                    "type": "real",
-                    "primaryKey": false,
-                    "notNull": true,
-                    "autoincrement": false
-                },
-                "original_quantity": {
-                    "name": "original_quantity",
-                    "type": "integer",
-                    "primaryKey": false,
-                    "notNull": true,
-                    "autoincrement": false
-                },
-                "remaining_quantity": {
-                    "name": "remaining_quantity",
-                    "type": "integer",
-                    "primaryKey": false,
-                    "notNull": true,
-                    "autoincrement": false
-                },
-                "is_fully_sold": {
-                    "name": "is_fully_sold",
-                    "type": "integer",
-                    "primaryKey": false,
-                    "notNull": true,
-                    "autoincrement": false,
-                    "default": 0
-                },
-                "sell_processed": {
-                    "name": "sell_processed",
-                    "type": "integer",
-                    "primaryKey": false,
-                    "notNull": true,
-                    "autoincrement": false,
-                    "default": 0
-                },
-                "notes": {
-                    "name": "notes",
-                    "type": "text",
-                    "primaryKey": false,
-                    "notNull": false,
-                    "autoincrement": false
-                },
-                "brokerage_calculated_date": {
-                    "name": "brokerage_calculated_date",
-                    "type": "integer",
-                    "primaryKey": false,
-                    "notNull": false,
-                    "autoincrement": false
-                },
-                "created_at": {
-                    "name": "created_at",
-                    "type": "integer",
-                    "primaryKey": false,
-                    "notNull": true,
-                    "autoincrement": false
-                },
-                "updated_at": {
-                    "name": "updated_at",
-                    "type": "integer",
-                    "primaryKey": false,
-                    "notNull": true,
-                    "autoincrement": false
-                }
-            },
-            "indexes": {
-                "client_symbol_idx": {
-                    "name": "client_symbol_idx",
-                    "columns": [
-                        "client_id",
-                        "symbol",
-                        "exchange"
-                    ],
-                    "isUnique": false
-                },
-                "trade_date_idx": {
-                    "name": "trade_date_idx",
-                    "columns": [
-                        "trade_date"
-                    ],
-                    "isUnique": false
-                },
-                "fifo_idx": {
-                    "name": "fifo_idx",
-                    "columns": [
-                        "type",
-                        "is_fully_sold",
-                        "trade_date"
-                    ],
-                    "isUnique": false
-                }
-            },
-            "foreignKeys": {
-                "trades_client_id_clients_id_fk": {
-                    "name": "trades_client_id_clients_id_fk",
-                    "tableFrom": "trades",
-                    "tableTo": "clients",
-                    "columnsFrom": [
-                        "client_id"
-                    ],
-                    "columnsTo": [
-                        "id"
-                    ],
-                    "onDelete": "cascade",
-                    "onUpdate": "no action"
-                }
-            },
-            "compositePrimaryKeys": {},
-            "uniqueConstraints": {},
-            "checkConstraints": {}
-        },
-        "unused_amounts": {
-            "name": "unused_amounts",
-            "columns": {
-                "id": {
-                    "name": "id",
-                    "type": "integer",
-                    "primaryKey": true,
-                    "notNull": true,
-                    "autoincrement": true
-                },
-                "client_id": {
-                    "name": "client_id",
-                    "type": "integer",
-                    "primaryKey": false,
-                    "notNull": true,
-                    "autoincrement": false
-                },
-                "source_trade_id": {
-                    "name": "source_trade_id",
-                    "type": "integer",
-                    "primaryKey": false,
-                    "notNull": true,
-                    "autoincrement": false
-                },
-                "amount": {
-                    "name": "amount",
-                    "type": "real",
-                    "primaryKey": false,
-                    "notNull": true,
-                    "autoincrement": false
-                },
-                "remaining_amount": {
-                    "name": "remaining_amount",
-                    "type": "real",
-                    "primaryKey": false,
-                    "notNull": true,
-                    "autoincrement": false
-                },
-                "start_date": {
-                    "name": "start_date",
-                    "type": "integer",
-                    "primaryKey": false,
-                    "notNull": true,
-                    "autoincrement": false
-                },
-                "end_date": {
-                    "name": "end_date",
-                    "type": "integer",
-                    "primaryKey": false,
-                    "notNull": false,
-                    "autoincrement": false
-                },
-                "last_brokerage_date": {
-                    "name": "last_brokerage_date",
-                    "type": "integer",
-                    "primaryKey": false,
-                    "notNull": false,
-                    "autoincrement": false
-                },
-                "created_at": {
-                    "name": "created_at",
-                    "type": "integer",
-                    "primaryKey": false,
-                    "notNull": true,
-                    "autoincrement": false
-                },
-                "updated_at": {
-                    "name": "updated_at",
-                    "type": "integer",
-                    "primaryKey": false,
-                    "notNull": true,
-                    "autoincrement": false
-                }
-            },
-            "indexes": {
-                "unused_client_idx": {
-                    "name": "unused_client_idx",
-                    "columns": [
-                        "client_id"
-                    ],
-                    "isUnique": false
-                },
-                "unused_active_idx": {
-                    "name": "unused_active_idx",
-                    "columns": [
-                        "client_id"
-                    ],
-                    "isUnique": false,
-                    "where": "\"unused_amounts\".\"end_date\" is null"
-                }
-            },
-            "foreignKeys": {
-                "unused_amounts_client_id_clients_id_fk": {
-                    "name": "unused_amounts_client_id_clients_id_fk",
-                    "tableFrom": "unused_amounts",
-                    "tableTo": "clients",
-                    "columnsFrom": [
-                        "client_id"
-                    ],
-                    "columnsTo": [
-                        "id"
-                    ],
-                    "onDelete": "cascade",
-                    "onUpdate": "no action"
-                },
-                "unused_amounts_source_trade_id_trades_id_fk": {
-                    "name": "unused_amounts_source_trade_id_trades_id_fk",
-                    "tableFrom": "unused_amounts",
-                    "tableTo": "trades",
-                    "columnsFrom": [
-                        "source_trade_id"
-                    ],
-                    "columnsTo": [
-                        "id"
-                    ],
-                    "onDelete": "cascade",
-                    "onUpdate": "no action"
-                }
-            },
-            "compositePrimaryKeys": {},
-            "uniqueConstraints": {},
-            "checkConstraints": {}
-        }
+  "version": "6",
+  "dialect": "sqlite",
+  "id": "65b1922c-af09-42f0-972c-25cd2570333d",
+  "prevId": "00000000-0000-0000-0000-000000000000",
+  "tables": {
+    "admins": {
+      "name": "admins",
+      "columns": {
+        "id": {
+          "name": "id",
+          "type": "integer",
+          "primaryKey": true,
+          "notNull": true,
+          "autoincrement": true
+        },
+        "email": {
+          "name": "email",
+          "type": "text",
+          "primaryKey": false,
+          "notNull": true,
+          "autoincrement": false
+        },
+        "password": {
+          "name": "password",
+          "type": "text",
+          "primaryKey": false,
+          "notNull": true,
+          "autoincrement": false
+        },
+        "created_at": {
+          "name": "created_at",
+          "type": "integer",
+          "primaryKey": false,
+          "notNull": true,
+          "autoincrement": false
+        },
+        "updated_at": {
+          "name": "updated_at",
+          "type": "integer",
+          "primaryKey": false,
+          "notNull": true,
+          "autoincrement": false
+        },
+        "last_login": {
+          "name": "last_login",
+          "type": "integer",
+          "primaryKey": false,
+          "notNull": false,
+          "autoincrement": false
+        }
+      },
+      "indexes": {
+        "admins_email_unique": {
+          "name": "admins_email_unique",
+          "columns": [
+            "email"
+          ],
+          "isUnique": true
+        }
+      },
+      "foreignKeys": {},
+      "compositePrimaryKeys": {},
+      "uniqueConstraints": {},
+      "checkConstraints": {}
     },
-    "views": {},
-    "enums": {},
-    "_meta": {
-        "schemas": {},
-        "tables": {},
-        "columns": {}
+    "amount_usage": {
+      "name": "amount_usage",
+      "columns": {
+        "id": {
+          "name": "id",
+          "type": "integer",
+          "primaryKey": true,
+          "notNull": true,
+          "autoincrement": true
+        },
+        "unused_amount_id": {
+          "name": "unused_amount_id",
+          "type": "integer",
+          "primaryKey": false,
+          "notNull": true,
+          "autoincrement": false
+        },
+        "buy_trade_id": {
+          "name": "buy_trade_id",
+          "type": "integer",
+          "primaryKey": false,
+          "notNull": true,
+          "autoincrement": false
+        },
+        "amount_used": {
+          "name": "amount_used",
+          "type": "real",
+          "primaryKey": false,
+          "notNull": true,
+          "autoincrement": false
+        },
+        "usage_date": {
+          "name": "usage_date",
+          "type": "integer",
+          "primaryKey": false,
+          "notNull": true,
+          "autoincrement": false
+        },
+        "created_at": {
+          "name": "created_at",
+          "type": "integer",
+          "primaryKey": false,
+          "notNull": true,
+          "autoincrement": false
+        }
+      },
+      "indexes": {},
+      "foreignKeys": {
+        "amount_usage_unused_amount_id_unused_amounts_id_fk": {
+          "name": "amount_usage_unused_amount_id_unused_amounts_id_fk",
+          "tableFrom": "amount_usage",
+          "tableTo": "unused_amounts",
+          "columnsFrom": [
+            "unused_amount_id"
+          ],
+          "columnsTo": [
+            "id"
+          ],
+          "onDelete": "cascade",
+          "onUpdate": "no action"
+        },
+        "amount_usage_buy_trade_id_trades_id_fk": {
+          "name": "amount_usage_buy_trade_id_trades_id_fk",
+          "tableFrom": "amount_usage",
+          "tableTo": "trades",
+          "columnsFrom": [
+            "buy_trade_id"
+          ],
+          "columnsTo": [
+            "id"
+          ],
+          "onDelete": "cascade",
+          "onUpdate": "no action"
+        }
+      },
+      "compositePrimaryKeys": {},
+      "uniqueConstraints": {},
+      "checkConstraints": {}
     },
-    "internal": {
-        "indexes": {}
+    "clients": {
+      "name": "clients",
+      "columns": {
+        "id": {
+          "name": "id",
+          "type": "integer",
+          "primaryKey": true,
+          "notNull": true,
+          "autoincrement": true
+        },
+        "name": {
+          "name": "name",
+          "type": "text",
+          "primaryKey": false,
+          "notNull": true,
+          "autoincrement": false
+        },
+        "pan": {
+          "name": "pan",
+          "type": "text",
+          "primaryKey": false,
+          "notNull": true,
+          "autoincrement": false
+        },
+        "email": {
+          "name": "email",
+          "type": "text",
+          "primaryKey": false,
+          "notNull": true,
+          "autoincrement": false
+        },
+        "mobile": {
+          "name": "mobile",
+          "type": "text",
+          "primaryKey": false,
+          "notNull": true,
+          "autoincrement": false
+        },
+        "address": {
+          "name": "address",
+          "type": "text",
+          "primaryKey": false,
+          "notNull": false,
+          "autoincrement": false
+        },
+        "purse_amount": {
+          "name": "purse_amount",
+          "type": "real",
+          "primaryKey": false,
+          "notNull": true,
+          "autoincrement": false,
+          "default": 0
+        },
+        "created_at": {
+          "name": "created_at",
+          "type": "integer",
+          "primaryKey": false,
+          "notNull": true,
+          "autoincrement": false
+        },
+        "updated_at": {
+          "name": "updated_at",
+          "type": "integer",
+          "primaryKey": false,
+          "notNull": true,
+          "autoincrement": false
+        }
+      },
+      "indexes": {
+        "clients_pan_unique": {
+          "name": "clients_pan_unique",
+          "columns": [
+            "pan"
+          ],
+          "isUnique": true
+        },
+        "clients_email_unique": {
+          "name": "clients_email_unique",
+          "columns": [
+            "email"
+          ],
+          "isUnique": true
+        },
+        "clients_mobile_unique": {
+          "name": "clients_mobile_unique",
+          "columns": [
+            "mobile"
+          ],
+          "isUnique": true
+        }
+      },
+      "foreignKeys": {},
+      "compositePrimaryKeys": {},
+      "uniqueConstraints": {},
+      "checkConstraints": {}
+    },
+    "daily_brokerage": {
+      "name": "daily_brokerage",
+      "columns": {
+        "id": {
+          "name": "id",
+          "type": "integer",
+          "primaryKey": true,
+          "notNull": true,
+          "autoincrement": true
+        },
+        "client_id": {
+          "name": "client_id",
+          "type": "integer",
+          "primaryKey": false,
+          "notNull": true,
+          "autoincrement": false
+        },
+        "date": {
+          "name": "date",
+          "type": "integer",
+          "primaryKey": false,
+          "notNull": true,
+          "autoincrement": false
+        },
+        "holding_amount": {
+          "name": "holding_amount",
+          "type": "real",
+          "primaryKey": false,
+          "notNull": true,
+          "autoincrement": false,
+          "default": 0
+        },
+        "unused_amount": {
+          "name": "unused_amount",
+          "type": "real",
+          "primaryKey": false,
+          "notNull": true,
+          "autoincrement": false,
+          "default": 0
+        },
+        "daily_rate": {
+          "name": "daily_rate",
+          "type": "real",
+          "primaryKey": false,
+          "notNull": false,
+          "autoincrement": false
+        },
+        "daily_holding_rate": {
+          "name": "daily_holding_rate",
+          "type": "real",
+          "primaryKey": false,
+          "notNull": true,
+          "autoincrement": false
+        },
+        "daily_unused_rate": {
+          "name": "daily_unused_rate",
+          "type": "real",
+          "primaryKey": false,
+          "notNull": true,
+          "autoincrement": false
+        },
+        "days_in_quarter": {
+          "name": "days_in_quarter",
+          "type": "integer",
+          "primaryKey": false,
+          "notNull": false,
+          "autoincrement": false
+        },
+        "holding_brokerage": {
+          "name": "holding_brokerage",
+          "type": "real",
+          "primaryKey": false,
+          "notNull": true,
+          "autoincrement": false
+        },
+        "unused_brokerage": {
+          "name": "unused_brokerage",
+          "type": "real",
+          "primaryKey": false,
+          "notNull": true,
+          "autoincrement": false
+        },
+        "total_daily_brokerage": {
+          "name": "total_daily_brokerage",
+          "type": "real",
+          "primaryKey": false,
+          "notNull": true,
+          "autoincrement": false
+        },
+        "notes": {
+          "name": "notes",
+          "type": "text",
+          "primaryKey": false,
+          "notNull": false,
+          "autoincrement": false
+        },
+        "created_at": {
+          "name": "created_at",
+          "type": "integer",
+          "primaryKey": false,
+          "notNull": true,
+          "autoincrement": false
+        }
+      },
+      "indexes": {
+        "daily_client_date_idx": {
+          "name": "daily_client_date_idx",
+          "columns": [
+            "client_id",
+            "date"
+          ],
+          "isUnique": false
+        },
+        "daily_brokerage_client_id_date_unique": {
+          "name": "daily_brokerage_client_id_date_unique",
+          "columns": [
+            "client_id",
+            "date"
+          ],
+          "isUnique": true
+        }
+      },
+      "foreignKeys": {
+        "daily_brokerage_client_id_clients_id_fk": {
+          "name": "daily_brokerage_client_id_clients_id_fk",
+          "tableFrom": "daily_brokerage",
+          "tableTo": "clients",
+          "columnsFrom": [
+            "client_id"
+          ],
+          "columnsTo": [
+            "id"
+          ],
+          "onDelete": "cascade",
+          "onUpdate": "no action"
+        }
+      },
+      "compositePrimaryKeys": {},
+      "uniqueConstraints": {},
+      "checkConstraints": {}
+    },
+    "fifo_allocations": {
+      "name": "fifo_allocations",
+      "columns": {
+        "id": {
+          "name": "id",
+          "type": "integer",
+          "primaryKey": true,
+          "notNull": true,
+          "autoincrement": true
+        },
+        "sell_trade_id": {
+          "name": "sell_trade_id",
+          "type": "integer",
+          "primaryKey": false,
+          "notNull": true,
+          "autoincrement": false
+        },
+        "buy_trade_id": {
+          "name": "buy_trade_id",
+          "type": "integer",
+          "primaryKey": false,
+          "notNull": true,
+          "autoincrement": false
+        },
+        "client_id": {
+          "name": "client_id",
+          "type": "integer",
+          "primaryKey": false,
+          "notNull": true,
+          "autoincrement": false
+        },
+        "symbol": {
+          "name": "symbol",
+          "type": "text",
+          "primaryKey": false,
+          "notNull": true,
+          "autoincrement": false
+        },
+        "exchange": {
+          "name": "exchange",
+          "type": "text",
+          "primaryKey": false,
+          "notNull": true,
+          "autoincrement": false
+        },
+        "quantity_allocated": {
+          "name": "quantity_allocated",
+          "type": "integer",
+          "primaryKey": false,
+          "notNull": true,
+          "autoincrement": false
+        },
+        "buy_price": {
+          "name": "buy_price",
+          "type": "real",
+          "primaryKey": false,
+          "notNull": true,
+          "autoincrement": false
+        },
+        "sell_price": {
+          "name": "sell_price",
+          "type": "real",
+          "primaryKey": false,
+          "notNull": true,
+          "autoincrement": false
+        },
+        "buy_date": {
+          "name": "buy_date",
+          "type": "integer",
+          "primaryKey": false,
+          "notNull": true,
+          "autoincrement": false
+        },
+        "sell_date": {
+          "name": "sell_date",
+          "type": "integer",
+          "primaryKey": false,
+          "notNull": true,
+          "autoincrement": false
+        },
+        "buy_value": {
+          "name": "buy_value",
+          "type": "real",
+          "primaryKey": false,
+          "notNull": true,
+          "autoincrement": false
+        },
+        "sell_value": {
+          "name": "sell_value",
+          "type": "real",
+          "primaryKey": false,
+          "notNull": true,
+          "autoincrement": false
+        },
+        "profit_loss": {
+          "name": "profit_loss",
+          "type": "real",
+          "primaryKey": false,
+          "notNull": true,
+          "autoincrement": false
+        },
+        "holding_days": {
+          "name": "holding_days",
+          "type": "integer",
+          "primaryKey": false,
+          "notNull": true,
+          "autoincrement": false
+        },
+        "created_at": {
+          "name": "created_at",
+          "type": "integer",
+          "primaryKey": false,
+          "notNull": true,
+          "autoincrement": false
+        }
+      },
+      "indexes": {
+        "fifo_client_symbol_idx": {
+          "name": "fifo_client_symbol_idx",
+          "columns": [
+            "client_id",
+            "symbol",
+            "exchange"
+          ],
+          "isUnique": false
+        },
+        "sell_trade_idx": {
+          "name": "sell_trade_idx",
+          "columns": [
+            "sell_trade_id"
+          ],
+          "isUnique": false
+        },
+        "buy_trade_idx": {
+          "name": "buy_trade_idx",
+          "columns": [
+            "buy_trade_id"
+          ],
+          "isUnique": false
+        }
+      },
+      "foreignKeys": {
+        "fifo_allocations_sell_trade_id_trades_id_fk": {
+          "name": "fifo_allocations_sell_trade_id_trades_id_fk",
+          "tableFrom": "fifo_allocations",
+          "tableTo": "trades",
+          "columnsFrom": [
+            "sell_trade_id"
+          ],
+          "columnsTo": [
+            "id"
+          ],
+          "onDelete": "cascade",
+          "onUpdate": "no action"
+        },
+        "fifo_allocations_buy_trade_id_trades_id_fk": {
+          "name": "fifo_allocations_buy_trade_id_trades_id_fk",
+          "tableFrom": "fifo_allocations",
+          "tableTo": "trades",
+          "columnsFrom": [
+            "buy_trade_id"
+          ],
+          "columnsTo": [
+            "id"
+          ],
+          "onDelete": "cascade",
+          "onUpdate": "no action"
+        },
+        "fifo_allocations_client_id_clients_id_fk": {
+          "name": "fifo_allocations_client_id_clients_id_fk",
+          "tableFrom": "fifo_allocations",
+          "tableTo": "clients",
+          "columnsFrom": [
+            "client_id"
+          ],
+          "columnsTo": [
+            "id"
+          ],
+          "onDelete": "cascade",
+          "onUpdate": "no action"
+        }
+      },
+      "compositePrimaryKeys": {},
+      "uniqueConstraints": {},
+      "checkConstraints": {}
+    },
+    "payments": {
+      "name": "payments",
+      "columns": {
+        "id": {
+          "name": "id",
+          "type": "integer",
+          "primaryKey": true,
+          "notNull": true,
+          "autoincrement": true
+        },
+        "client_id": {
+          "name": "client_id",
+          "type": "integer",
+          "primaryKey": false,
+          "notNull": true,
+          "autoincrement": false
+        },
+        "amount": {
+          "name": "amount",
+          "type": "real",
+          "primaryKey": false,
+          "notNull": true,
+          "autoincrement": false
+        },
+        "payment_type": {
+          "name": "payment_type",
+          "type": "text",
+          "primaryKey": false,
+          "notNull": true,
+          "autoincrement": false,
+          "default": "'other'"
+        },
+        "description": {
+          "name": "description",
+          "type": "text",
+          "primaryKey": false,
+          "notNull": false,
+          "autoincrement": false
+        },
+        "payment_date": {
+          "name": "payment_date",
+          "type": "integer",
+          "primaryKey": false,
+          "notNull": true,
+          "autoincrement": false
+        },
+        "notes": {
+          "name": "notes",
+          "type": "text",
+          "primaryKey": false,
+          "notNull": false,
+          "autoincrement": false
+        },
+        "created_at": {
+          "name": "created_at",
+          "type": "integer",
+          "primaryKey": false,
+          "notNull": true,
+          "autoincrement": false
+        }
+      },
+      "indexes": {
+        "payment_client_date_idx": {
+          "name": "payment_client_date_idx",
+          "columns": [
+            "client_id",
+            "payment_date"
+          ],
+          "isUnique": false
+        }
+      },
+      "foreignKeys": {
+        "payments_client_id_clients_id_fk": {
+          "name": "payments_client_id_clients_id_fk",
+          "tableFrom": "payments",
+          "tableTo": "clients",
+          "columnsFrom": [
+            "client_id"
+          ],
+          "columnsTo": [
+            "id"
+          ],
+          "onDelete": "cascade",
+          "onUpdate": "no action"
+        }
+      },
+      "compositePrimaryKeys": {},
+      "uniqueConstraints": {},
+      "checkConstraints": {}
+    },
+    "quarters": {
+      "name": "quarters",
+      "columns": {
+        "id": {
+          "name": "id",
+          "type": "integer",
+          "primaryKey": true,
+          "notNull": true,
+          "autoincrement": true
+        },
+        "year": {
+          "name": "year",
+          "type": "integer",
+          "primaryKey": false,
+          "notNull": true,
+          "autoincrement": false
+        },
+        "quarter_number": {
+          "name": "quarter_number",
+          "type": "integer",
+          "primaryKey": false,
+          "notNull": true,
+          "autoincrement": false
+        },
+        "days_in_quarter": {
+          "name": "days_in_quarter",
+          "type": "integer",
+          "primaryKey": false,
+          "notNull": true,
+          "autoincrement": false
+        },
+        "created_at": {
+          "name": "created_at",
+          "type": "integer",
+          "primaryKey": false,
+          "notNull": true,
+          "autoincrement": false
+        },
+        "updated_at": {
+          "name": "updated_at",
+          "type": "integer",
+          "primaryKey": false,
+          "notNull": true,
+          "autoincrement": false
+        }
+      },
+      "indexes": {
+        "quarters_year_quarter_number_unique": {
+          "name": "quarters_year_quarter_number_unique",
+          "columns": [
+            "year",
+            "quarter_number"
+          ],
+          "isUnique": true
+        }
+      },
+      "foreignKeys": {},
+      "compositePrimaryKeys": {},
+      "uniqueConstraints": {},
+      "checkConstraints": {}
+    },
+    "stocks": {
+      "name": "stocks",
+      "columns": {
+        "id": {
+          "name": "id",
+          "type": "integer",
+          "primaryKey": true,
+          "notNull": true,
+          "autoincrement": true
+        },
+        "symbol": {
+          "name": "symbol",
+          "type": "text",
+          "primaryKey": false,
+          "notNull": true,
+          "autoincrement": false
+        },
+        "name": {
+          "name": "name",
+          "type": "text",
+          "primaryKey": false,
+          "notNull": false,
+          "autoincrement": false
+        },
+        "exchange": {
+          "name": "exchange",
+          "type": "text",
+          "primaryKey": false,
+          "notNull": true,
+          "autoincrement": false
+        },
+        "sector": {
+          "name": "sector",
+          "type": "text",
+          "primaryKey": false,
+          "notNull": false,
+          "autoincrement": false
+        },
+        "current_price": {
+          "name": "current_price",
+          "type": "real",
+          "primaryKey": false,
+          "notNull": false,
+          "autoincrement": false,
+          "default": 0
+        },
+        "created_at": {
+          "name": "created_at",
+          "type": "integer",
+          "primaryKey": false,
+          "notNull": true,
+          "autoincrement": false
+        },
+        "updated_at": {
+          "name": "updated_at",
+          "type": "integer",
+          "primaryKey": false,
+          "notNull": true,
+          "autoincrement": false
+        }
+      },
+      "indexes": {
+        "stocks_symbol_exchange_unique": {
+          "name": "stocks_symbol_exchange_unique",
+          "columns": [
+            "symbol",
+            "exchange"
+          ],
+          "isUnique": true
+        }
+      },
+      "foreignKeys": {},
+      "compositePrimaryKeys": {},
+      "uniqueConstraints": {},
+      "checkConstraints": {}
+    },
+    "trades": {
+      "name": "trades",
+      "columns": {
+        "id": {
+          "name": "id",
+          "type": "integer",
+          "primaryKey": true,
+          "notNull": true,
+          "autoincrement": true
+        },
+        "client_id": {
+          "name": "client_id",
+          "type": "integer",
+          "primaryKey": false,
+          "notNull": true,
+          "autoincrement": false
+        },
+        "symbol": {
+          "name": "symbol",
+          "type": "text",
+          "primaryKey": false,
+          "notNull": true,
+          "autoincrement": false
+        },
+        "exchange": {
+          "name": "exchange",
+          "type": "text",
+          "primaryKey": false,
+          "notNull": true,
+          "autoincrement": false
+        },
+        "type": {
+          "name": "type",
+          "type": "text",
+          "primaryKey": false,
+          "notNull": true,
+          "autoincrement": false
+        },
+        "quantity": {
+          "name": "quantity",
+          "type": "integer",
+          "primaryKey": false,
+          "notNull": true,
+          "autoincrement": false
+        },
+        "price": {
+          "name": "price",
+          "type": "real",
+          "primaryKey": false,
+          "notNull": true,
+          "autoincrement": false
+        },
+        "trade_date": {
+          "name": "trade_date",
+          "type": "integer",
+          "primaryKey": false,
+          "notNull": true,
+          "autoincrement": false
+        },
+        "net_amount": {
+          "name": "net_amount",
+          "type": "real",
+          "primaryKey": false,
+          "notNull": true,
+          "autoincrement": false
+        },
+        "original_quantity": {
+          "name": "original_quantity",
+          "type": "integer",
+          "primaryKey": false,
+          "notNull": true,
+          "autoincrement": false
+        },
+        "remaining_quantity": {
+          "name": "remaining_quantity",
+          "type": "integer",
+          "primaryKey": false,
+          "notNull": true,
+          "autoincrement": false
+        },
+        "is_fully_sold": {
+          "name": "is_fully_sold",
+          "type": "integer",
+          "primaryKey": false,
+          "notNull": true,
+          "autoincrement": false,
+          "default": 0
+        },
+        "sell_processed": {
+          "name": "sell_processed",
+          "type": "integer",
+          "primaryKey": false,
+          "notNull": true,
+          "autoincrement": false,
+          "default": 0
+        },
+        "notes": {
+          "name": "notes",
+          "type": "text",
+          "primaryKey": false,
+          "notNull": false,
+          "autoincrement": false
+        },
+        "brokerage_calculated_date": {
+          "name": "brokerage_calculated_date",
+          "type": "integer",
+          "primaryKey": false,
+          "notNull": false,
+          "autoincrement": false
+        },
+        "created_at": {
+          "name": "created_at",
+          "type": "integer",
+          "primaryKey": false,
+          "notNull": true,
+          "autoincrement": false
+        },
+        "updated_at": {
+          "name": "updated_at",
+          "type": "integer",
+          "primaryKey": false,
+          "notNull": true,
+          "autoincrement": false
+        }
+      },
+      "indexes": {
+        "client_symbol_idx": {
+          "name": "client_symbol_idx",
+          "columns": [
+            "client_id",
+            "symbol",
+            "exchange"
+          ],
+          "isUnique": false
+        },
+        "trade_date_idx": {
+          "name": "trade_date_idx",
+          "columns": [
+            "trade_date"
+          ],
+          "isUnique": false
+        },
+        "fifo_idx": {
+          "name": "fifo_idx",
+          "columns": [
+            "type",
+            "is_fully_sold",
+            "trade_date"
+          ],
+          "isUnique": false
+        }
+      },
+      "foreignKeys": {
+        "trades_client_id_clients_id_fk": {
+          "name": "trades_client_id_clients_id_fk",
+          "tableFrom": "trades",
+          "tableTo": "clients",
+          "columnsFrom": [
+            "client_id"
+          ],
+          "columnsTo": [
+            "id"
+          ],
+          "onDelete": "cascade",
+          "onUpdate": "no action"
+        }
+      },
+      "compositePrimaryKeys": {},
+      "uniqueConstraints": {},
+      "checkConstraints": {}
+    },
+    "unused_amounts": {
+      "name": "unused_amounts",
+      "columns": {
+        "id": {
+          "name": "id",
+          "type": "integer",
+          "primaryKey": true,
+          "notNull": true,
+          "autoincrement": true
+        },
+        "client_id": {
+          "name": "client_id",
+          "type": "integer",
+          "primaryKey": false,
+          "notNull": true,
+          "autoincrement": false
+        },
+        "source_trade_id": {
+          "name": "source_trade_id",
+          "type": "integer",
+          "primaryKey": false,
+          "notNull": true,
+          "autoincrement": false
+        },
+        "amount": {
+          "name": "amount",
+          "type": "real",
+          "primaryKey": false,
+          "notNull": true,
+          "autoincrement": false
+        },
+        "remaining_amount": {
+          "name": "remaining_amount",
+          "type": "real",
+          "primaryKey": false,
+          "notNull": true,
+          "autoincrement": false
+        },
+        "start_date": {
+          "name": "start_date",
+          "type": "integer",
+          "primaryKey": false,
+          "notNull": true,
+          "autoincrement": false
+        },
+        "end_date": {
+          "name": "end_date",
+          "type": "integer",
+          "primaryKey": false,
+          "notNull": false,
+          "autoincrement": false
+        },
+        "last_brokerage_date": {
+          "name": "last_brokerage_date",
+          "type": "integer",
+          "primaryKey": false,
+          "notNull": false,
+          "autoincrement": false
+        },
+        "created_at": {
+          "name": "created_at",
+          "type": "integer",
+          "primaryKey": false,
+          "notNull": true,
+          "autoincrement": false
+        },
+        "updated_at": {
+          "name": "updated_at",
+          "type": "integer",
+          "primaryKey": false,
+          "notNull": true,
+          "autoincrement": false
+        }
+      },
+      "indexes": {
+        "unused_client_idx": {
+          "name": "unused_client_idx",
+          "columns": [
+            "client_id"
+          ],
+          "isUnique": false
+        },
+        "unused_active_idx": {
+          "name": "unused_active_idx",
+          "columns": [
+            "client_id"
+          ],
+          "isUnique": false,
+          "where": "\"unused_amounts\".\"end_date\" is null"
+        }
+      },
+      "foreignKeys": {
+        "unused_amounts_client_id_clients_id_fk": {
+          "name": "unused_amounts_client_id_clients_id_fk",
+          "tableFrom": "unused_amounts",
+          "tableTo": "clients",
+          "columnsFrom": [
+            "client_id"
+          ],
+          "columnsTo": [
+            "id"
+          ],
+          "onDelete": "cascade",
+          "onUpdate": "no action"
+        },
+        "unused_amounts_source_trade_id_trades_id_fk": {
+          "name": "unused_amounts_source_trade_id_trades_id_fk",
+          "tableFrom": "unused_amounts",
+          "tableTo": "trades",
+          "columnsFrom": [
+            "source_trade_id"
+          ],
+          "columnsTo": [
+            "id"
+          ],
+          "onDelete": "cascade",
+          "onUpdate": "no action"
+        }
+      },
+      "compositePrimaryKeys": {},
+      "uniqueConstraints": {},
+      "checkConstraints": {}
     }
+  },
+  "views": {},
+  "enums": {},
+  "_meta": {
+    "schemas": {},
+    "tables": {},
+    "columns": {}
+  },
+  "internal": {
+    "indexes": {}
+  }
 }